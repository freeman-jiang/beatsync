"use client";

import { uploadAudioFile } from "@/lib/api";
import { cn, trimFileName } from "@/lib/utils";
import { useRoomStore } from "@/store/room";
import { CloudUpload, Plus } from "lucide-react";
import { usePostHog } from "posthog-js/react";
import { useState } from "react";
import { toast } from "sonner";
import { Button } from "@/components/ui/button";

export const AudioUploaderMinimal = () => {
  const [isFolderUpload, setIsFolderUpload] = useState(false);
  const [isDragging, setIsDragging] = useState(false);
  const [isUploading, setIsUploading] = useState(false);
  const [fileName, setFileName] = useState<string | null>(null);
  const roomId = useRoomStore((state) => state.roomId);
  const posthog = usePostHog();

  const handleFileUpload = async (file: File, isFromFolder?: boolean) => {
    // Store file name for display
    if (!isFromFolder) setFileName(file.name);

    // Track upload initiated
    posthog.capture("upload_initiated", {
      file_name: file.name,
      file_size: file.size,
      file_type: file.type,
      room_id: roomId,
    });

    try {
      setIsUploading(true);

<<<<<<< HEAD
      // Read file as base64
      const reader = new FileReader();

      reader.onload = async (e) => {
        try {
          const base64Data = e.target?.result?.toString().split(",")[1];
          if (!base64Data) throw new Error("Failed to convert file to base64");

          // Upload the file to the server
          await uploadAudioFile({
            name: file.name,
            audioData: base64Data,
            roomId,
          });

          // Track successful upload
          posthog.capture("upload_success", {
            file_name: file.name,
            file_size: file.size,
            file_type: file.type,
            room_id: roomId,
          });

          if (!isFromFolder) setTimeout(() => setFileName(null), 3000);
          if (isFromFolder) toast.success(`Uploaded ${file.name}`);
        } catch (err) {
          console.error("Error during upload:", err);
          toast.error("Failed to upload audio file");
          if (!isFromFolder) setFileName(null);

          // Track upload failure
          posthog.capture("upload_failed", {
            file_name: file.name,
            file_size: file.size,
            file_type: file.type,
            room_id: roomId,
            error: err instanceof Error ? err.message : "Unknown error",
          });
        } finally {
          setIsUploading(false);
        }
      };

      reader.onerror = () => {
        toast.error("Failed to read file");
        setIsUploading(false);
        if (!isFromFolder) setFileName(null);

        // Track file read error
        posthog.capture("upload_failed", {
          file_name: file.name,
          file_size: file.size,
          file_type: file.type,
          room_id: roomId,
          error: "Failed to read file",
        });
      };

      reader.readAsDataURL(file);
    } catch (err) {
      console.error("Error:", err);
      toast.error("Failed to process file");
      setIsUploading(false);
      if (!isFromFolder) setFileName(null);
=======
      // Upload the file to the server as binary
      await uploadAudioFile({
        file,
        roomId,
      });

      // Track successful upload
      posthog.capture("upload_success", {
        file_name: file.name,
        file_size: file.size,
        file_type: file.type,
        room_id: roomId,
      });

      setTimeout(() => setFileName(null), 3000);
    } catch (err) {
      console.error("Error during upload:", err);
      toast.error("Failed to upload audio file");
      setFileName(null);
>>>>>>> 1cffcbc4

      // Track upload failure
      posthog.capture("upload_failed", {
        file_name: file.name,
        file_size: file.size,
        file_type: file.type,
        room_id: roomId,
        error: err instanceof Error ? err.message : "Unknown error",
      });
    } finally {
      setIsUploading(false);
    }
  };

  const onInputChange = (event: React.ChangeEvent<HTMLInputElement>) => {
    const files = event.target.files;
    if (!files || files.length === 0) return;

    const currentIsFolderUpload = (event.target as HTMLInputElement & { webkitdirectory?: boolean }).webkitdirectory || isFolderUpload;

    if (currentIsFolderUpload) {
      for (let i = 0; i < files.length; i++) {
        if (files[i].type.startsWith("audio/")) {
          handleFileUpload(files[i], true);
        } else {
          toast.error(`Skipping non-audio file: ${files[i].name}`);
        }
      }
      // Reset the input value to allow uploading the same folder again
      event.target.value = '';
      setIsFolderUpload(false); // Reset folder upload mode
    } else {
      if (files[0].type.startsWith("audio/")) {
        handleFileUpload(files[0]);
      } else {
        toast.error("Please select an audio file");
      }
    }
  };

  const onDragOver = (event: React.DragEvent<HTMLDivElement>) => {
    event.preventDefault();
    event.stopPropagation();
    setIsDragging(true);
  };

  const onDragLeave = (event: React.DragEvent<HTMLDivElement>) => {
    event.preventDefault();
    event.stopPropagation();
    setIsDragging(false);
  };

  const onDropEvent = (event: React.DragEvent<HTMLDivElement>) => {
    event.preventDefault();
    event.stopPropagation();
    setIsDragging(false);

    const file = event.dataTransfer?.files?.[0];
    if (!file) return;
    // make sure we only allow audio files
    if (!file.type.startsWith("audio/")) {
      toast.error("Please select an audio file");
      return;
    }

    handleFileUpload(file);
  };

  return (
    <div
      className={cn(
        "border border-neutral-700/50 rounded-md mx-2 transition-all overflow-hidden bg-neutral-800/30 hover:bg-neutral-800/50",
        isDragging
          ? "outline outline-primary-400 outline-dashed"
          : "outline-none"
      )}
      id="drop_zone"
      onDragOver={onDragOver}
      onDragLeave={onDragLeave}
      onDragEnd={onDragLeave}
      onDrop={onDropEvent}
    >
      <label htmlFor={isFolderUpload ? "folder-upload-minimal" : "audio-upload"} className="cursor-pointer block w-full">
        <div className="p-3 flex items-center gap-3">
          <div className="bg-primary-700 text-white p-1.5 rounded-md flex-shrink-0">
            {isUploading ? (
              <CloudUpload className="h-4 w-4 animate-pulse" />
            ) : (
              <Plus className="h-4 w-4" />
            )}
          </div>
          <div className="flex-1 min-w-0">
            <div className="text-xs font-medium text-white truncate">
              {isUploading
                ? "Uploading..."
                : fileName
                ? trimFileName(fileName)
                : "Upload audio"}
            </div>
            {!isUploading && !fileName && (
              <div className="text-xs text-neutral-400 truncate">
                Add music to queue
              </div>
            )}
          </div>
        </div>
      </label>

      <input
        id="audio-upload"
        type="file"
        accept="audio/*"
        onChange={onInputChange}
        disabled={isUploading}
        className="hidden"
      />
      <input
        id="folder-upload-minimal"
        type="file"
        accept="audio/*"
        className="hidden"
        onChange={(e) => {
          // Check if files were selected (i.e., not cancelled)
          if (e.target.files && e.target.files.length > 0) {
            setIsFolderUpload(true);
            onInputChange(e);
          } else {
            // Handle cancellation or no files selected
            setIsFolderUpload(false); 
          }
        }}
        disabled={isUploading}
        webkitdirectory=""
        mozdirectory="true"
        directory="true"
      />
      {fileName && !isFolderUpload && (
        <div className="text-xs text-muted-foreground mt-2 truncate">
          {trimFileName(fileName)}
        </div>
      )}
      <div className="p-3 pt-0">
        <Button variant="outline" size="sm" className="w-full" onClick={() => {
          // Trigger click on the hidden folder input
          const folderInput = document.getElementById('folder-upload-minimal') as HTMLInputElement | null;
          if (folderInput) {
            folderInput.click();
          }
        }} disabled={isUploading}>
          <Plus className="mr-2 h-4 w-4" /> Upload Folder
        </Button>
      </div>
    </div>
  );
};<|MERGE_RESOLUTION|>--- conflicted
+++ resolved
@@ -32,92 +32,83 @@
     try {
       setIsUploading(true);
 
-<<<<<<< HEAD
-      // Read file as base64
-      const reader = new FileReader();
-
-      reader.onload = async (e) => {
-        try {
-          const base64Data = e.target?.result?.toString().split(",")[1];
-          if (!base64Data) throw new Error("Failed to convert file to base64");
-
-          // Upload the file to the server
-          await uploadAudioFile({
-            name: file.name,
-            audioData: base64Data,
-            roomId,
-          });
-
-          // Track successful upload
-          posthog.capture("upload_success", {
-            file_name: file.name,
-            file_size: file.size,
-            file_type: file.type,
-            room_id: roomId,
-          });
-
-          if (!isFromFolder) setTimeout(() => setFileName(null), 3000);
-          if (isFromFolder) toast.success(`Uploaded ${file.name}`);
-        } catch (err) {
-          console.error("Error during upload:", err);
-          toast.error("Failed to upload audio file");
-          if (!isFromFolder) setFileName(null);
-
-          // Track upload failure
-          posthog.capture("upload_failed", {
-            file_name: file.name,
-            file_size: file.size,
-            file_type: file.type,
-            room_id: roomId,
-            error: err instanceof Error ? err.message : "Unknown error",
-          });
-        } finally {
-          setIsUploading(false);
-        }
-      };
-
-      reader.onerror = () => {
-        toast.error("Failed to read file");
-        setIsUploading(false);
-        if (!isFromFolder) setFileName(null);
-
-        // Track file read error
+try {
+  if (isFromFolder) {
+    // Use base64 conversion for folder uploads
+    const reader = new FileReader();
+
+    reader.onload = async (e) => {
+      try {
+        const base64Data = e.target?.result?.toString().split(",")[1];
+        if (!base64Data) throw new Error("Failed to convert file to base64");
+
+        await uploadAudioFile({
+          name: file.name,
+          audioData: base64Data,
+          roomId,
+        });
+
+        posthog.capture("upload_success", {
+          file_name: file.name,
+          file_size: file.size,
+          file_type: file.type,
+          room_id: roomId,
+        });
+
+        toast.success(`Uploaded ${file.name}`);
+      } catch (err) {
+        console.error("Error during upload:", err);
+        toast.error("Failed to upload audio file");
+
         posthog.capture("upload_failed", {
           file_name: file.name,
           file_size: file.size,
           file_type: file.type,
           room_id: roomId,
-          error: "Failed to read file",
+          error: err instanceof Error ? err.message : "Unknown error",
         });
-      };
-
-      reader.readAsDataURL(file);
-    } catch (err) {
-      console.error("Error:", err);
-      toast.error("Failed to process file");
+      } finally {
+        setIsUploading(false);
+      }
+    };
+
+    reader.onerror = () => {
+      toast.error("Failed to read file");
       setIsUploading(false);
-      if (!isFromFolder) setFileName(null);
-=======
-      // Upload the file to the server as binary
-      await uploadAudioFile({
-        file,
-        roomId,
-      });
-
-      // Track successful upload
-      posthog.capture("upload_success", {
+
+      posthog.capture("upload_failed", {
         file_name: file.name,
         file_size: file.size,
         file_type: file.type,
         room_id: roomId,
+        error: "Failed to read file",
       });
-
-      setTimeout(() => setFileName(null), 3000);
-    } catch (err) {
-      console.error("Error during upload:", err);
-      toast.error("Failed to upload audio file");
-      setFileName(null);
->>>>>>> 1cffcbc4
+    };
+
+    reader.readAsDataURL(file);
+  } else {
+    // Upload binary file normally
+    await uploadAudioFile({
+      file,
+      roomId,
+    });
+
+    posthog.capture("upload_success", {
+      file_name: file.name,
+      file_size: file.size,
+      file_type: file.type,
+      room_id: roomId,
+    });
+
+    setTimeout(() => setFileName(null), 3000);
+    setIsUploading(false);
+  }
+} catch (err) {
+  console.error("Error:", err);
+  toast.error("Failed to process file");
+  setIsUploading(false);
+  if (!isFromFolder) setFileName(null);
+}
 
       // Track upload failure
       posthog.capture("upload_failed", {
