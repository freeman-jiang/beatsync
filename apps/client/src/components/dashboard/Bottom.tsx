--- conflicted
+++ resolved
@@ -3,15 +3,9 @@
 
 export const Bottom = () => {
   return (
-<<<<<<< HEAD
-    <motion.div className="flex-shrink-0 border-t border-neutral-800/50 bg-neutral-900/10 backdrop-blur-lg p-4 shadow-[0_-5px_15px_rgba(0,0,0,0.1)] z-10 relative">
+    <motion.div className="flex-shrink-0 border-t border-neutral-800/50 bg-neutral-900/10 backdrop-blur-lg p-4 pb-safe-plus-4 shadow-[0_-5px_15px_rgba(0,0,0,0.1)] z-10 relative">
       <div className="max-w-4xl mx-auto">
         <UnifiedPlayer />
-=======
-    <motion.div className="flex-shrink-0 border-t border-neutral-800/50 bg-neutral-900/10 backdrop-blur-lg p-4 pb-safe-plus-4 shadow-[0_-5px_15px_rgba(0,0,0,0.1)] z-10 relative">
-      <div className="max-w-3xl mx-auto">
-        <Player />
->>>>>>> 7cd7f99f
       </div>
     </motion.div>
   );
