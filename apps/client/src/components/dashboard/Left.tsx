--- conflicted
+++ resolved
@@ -1,24 +1,16 @@
 "use client";
 
 import { cn } from "@/lib/utils";
-<<<<<<< HEAD
-import { Library, Music, Search, Youtube } from "lucide-react";
-=======
 import { useRoomStore } from "@/store/room";
-import { Hash, Search } from "lucide-react";
->>>>>>> 7cd7f99f
+import { Hash, Music, Search, Youtube, Library } from "lucide-react";
 import { motion } from "motion/react";
 import { AudioUploaderMinimal } from "../AudioUploaderMinimal";
 import { Button } from "../ui/button";
 import { Separator } from "../ui/separator";
-<<<<<<< HEAD
-import { AudioControls } from "./AudioControls";
+import { ConnectedUsersList } from "./ConnectedUsersList";
+import { PlaybackPermissions } from "./PlaybackPermissions";
 import { useGlobalStore } from "@/store/global";
 import Link from "next/link";
-=======
-import { ConnectedUsersList } from "./ConnectedUsersList";
-import { PlaybackPermissions } from "./PlaybackPermissions";
->>>>>>> 7cd7f99f
 
 interface LeftProps {
   className?: string;
@@ -49,8 +41,11 @@
       <Separator className="bg-neutral-800/50" />
 
       {/* Navigation menu */}
-<<<<<<< HEAD
-      <motion.div className="px-3.5 space-y-1.5 py-2">
+      <motion.div className="px-3.5 space-y-2.5 py-2 mt-1">
+        <div className="flex items-center gap-2 font-medium">
+          <Hash size={18} />
+          <span>Room {roomId}</span>
+        </div>
         <Button
           className={cn(
             "w-full flex justify-start gap-3 py-2 text-white font-medium rounded-md text-xs transition-colors duration-200",
@@ -80,15 +75,6 @@
         </Button>
   
         <Link href="https://cobalt.tools/" target="_blank">
-=======
-      <motion.div className="px-3.5 space-y-2.5 py-2 mt-1">
-        <div className="flex items-center gap-2 font-medium">
-          <Hash size={18} />
-          <span>Room {roomId}</span>
-        </div>
-
-        <a href="https://ytmp3.cx/" target="_blank">
->>>>>>> 7cd7f99f
           <Button
             className="w-full flex justify-start gap-3 py-2 text-white font-medium bg-white/10 hover:bg-white/15 rounded-lg text-xs transition-colors duration-200 cursor-pointer"
             variant="ghost"
