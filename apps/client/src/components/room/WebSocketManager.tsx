--- conflicted
+++ resolved
@@ -1,27 +1,31 @@
 "use client";
+
+import { useEffect } from "react";
 import { useGlobalStore } from "@/store/global";
 import { useRoomStore } from "@/store/room";
 import { useNtpHeartbeat } from "@/hooks/useNtpHeartbeat";
+import { useWebSocketReconnection } from "@/hooks/useWebSocketReconnection";
 import { NTPMeasurement } from "@/utils/ntp";
 import {
   epochNow,
   NTPResponseMessageType,
   WSResponseSchema,
 } from "@beatsync/shared";
-import { useEffect } from "react";
-import { useWebSocketReconnection } from "@/hooks/useWebSocketReconnection";
-
-// Helper function for NTP response handling
-const handleNTPResponse = (response: NTPResponseMessageType) => {
+
+interface WebSocketManagerProps {
+  roomId: string;
+  username: string;
+}
+
+// Helper to process NTP sync
+const handleNTPResponse = (response: NTPResponseMessageType): NTPMeasurement => {
   const t3 = epochNow();
   const { t0, t1, t2 } = response;
 
-  // Calculate round-trip delay and clock offset
-  // See: https://en.wikipedia.org/wiki/Network_Time_Protocol#Clock_synchronization_algorithm
   const clockOffset = (t1 - t0 + (t2 - t3)) / 2;
   const roundTripDelay = t3 - t0 - (t2 - t1);
 
-  const measurement: NTPMeasurement = {
+  return {
     t0,
     t1,
     t2,
@@ -29,61 +33,38 @@
     roundTripDelay,
     clockOffset,
   };
-
-  return measurement;
 };
 
-interface WebSocketManagerProps {
-  roomId: string;
-  username: string;
-}
-
-// No longer need the props interface
-export const WebSocketManager = ({
-  roomId,
-  username,
-}: WebSocketManagerProps) => {
-  // Room state
-  const isLoadingRoom = useRoomStore((state) => state.isLoadingRoom);
-  const setUserId = useRoomStore((state) => state.setUserId);
-
-  // WebSocket and audio state
-  const setSocket = useGlobalStore((state) => state.setSocket);
-  const socket = useGlobalStore((state) => state.socket);
-  const schedulePlay = useGlobalStore((state) => state.schedulePlay);
-  const schedulePause = useGlobalStore((state) => state.schedulePause);
-  const processSpatialConfig = useGlobalStore(
-    (state) => state.processSpatialConfig
-  );
-  const addNTPMeasurement = useGlobalStore((state) => state.addNTPMeasurement);
-  const setConnectedClients = useGlobalStore(
-    (state) => state.setConnectedClients
-  );
-  const isSpatialAudioEnabled = useGlobalStore(
-    (state) => state.isSpatialAudioEnabled
-  );
-  const setIsSpatialAudioEnabled = useGlobalStore(
-    (state) => state.setIsSpatialAudioEnabled
-  );
-  const processStopSpatialAudio = useGlobalStore(
-    (state) => state.processStopSpatialAudio
-  );
-  const handleSetAudioSources = useGlobalStore(
-    (state) => state.handleSetAudioSources
-  );
-
-  // Use the NTP heartbeat hook
-  const { startHeartbeat, stopHeartbeat, markNTPResponseReceived } =
-    useNtpHeartbeat({
-      onConnectionStale: () => {
-        const currentSocket = useGlobalStore.getState().socket;
-        if (currentSocket && currentSocket.readyState === WebSocket.OPEN) {
-          currentSocket.close();
-        }
-      },
-    });
-
-  // Use the WebSocket reconnection hook
+export const WebSocketManager = ({ roomId, username }: WebSocketManagerProps) => {
+  // Stores
+  const isLoadingRoom = useRoomStore((s) => s.isLoadingRoom);
+  const setUserId = useRoomStore((s) => s.setUserId);
+
+  const socket = useGlobalStore((s) => s.socket);
+  const setSocket = useGlobalStore((s) => s.setSocket);
+  const schedulePlay = useGlobalStore((s) => s.schedulePlay);
+  const schedulePause = useGlobalStore((s) => s.schedulePause);
+  const addNTPMeasurement = useGlobalStore((s) => s.addNTPMeasurement);
+  const setConnectedClients = useGlobalStore((s) => s.setConnectedClients);
+  const processSpatialConfig = useGlobalStore((s) => s.processSpatialConfig);
+  const processStopSpatialAudio = useGlobalStore((s) => s.processStopSpatialAudio);
+  const handleSetAudioSources = useGlobalStore((s) => s.handleSetAudioSources);
+  const isSpatialAudioEnabled = useGlobalStore((s) => s.isSpatialAudioEnabled);
+  const setIsSpatialAudioEnabled = useGlobalStore((s) => s.setIsSpatialAudioEnabled);
+
+  const {
+    startHeartbeat,
+    stopHeartbeat,
+    markNTPResponseReceived,
+  } = useNtpHeartbeat({
+    onConnectionStale: () => {
+      const currentSocket = useGlobalStore.getState().socket;
+      if (currentSocket?.readyState === WebSocket.OPEN) {
+        currentSocket.close();
+      }
+    },
+  });
+
   const {
     onConnectionOpen,
     scheduleReconnection,
@@ -94,15 +75,14 @@
 
   const createConnection = () => {
     const SOCKET_URL = `${process.env.NEXT_PUBLIC_WS_URL}?roomId=${roomId}&username=${username}`;
-    console.log("Creating new WS connection to", SOCKET_URL);
-
-    // Clear previous connection if it exists
+    console.log("[WebSocket] Connecting to", SOCKET_URL);
+
     if (socket) {
-      console.log("Clearing previous connection");
-      socket.onclose = () => {};
-      socket.onerror = () => {};
-      socket.onmessage = () => {};
-      socket.onopen = () => {};
+      console.log("[WebSocket] Clearing previous connection");
+      socket.onclose = null;
+      socket.onerror = null;
+      socket.onmessage = null;
+      socket.onopen = null;
       socket.close();
     }
 
@@ -110,140 +90,124 @@
     setSocket(ws);
 
     ws.onopen = () => {
-      console.log("Websocket onopen fired.");
-
-      // Reset reconnection state
+      console.log("[WebSocket] Connected.");
       onConnectionOpen();
-
-      // Start NTP heartbeat
       startHeartbeat();
     };
 
-    // This onclose event will only fire on unwanted websocket disconnects:
-    // - Network chnage
-    // - Server restart
-    // So we should try to reconnect.
     ws.onclose = () => {
-      // Stop NTP heartbeat
+      console.warn("[WebSocket] Closed. Scheduling reconnect...");
       stopHeartbeat();
-
-      // Clear NTP measurements on new connection to avoid stale data
-      useGlobalStore.getState().onConnectionReset();
-
-      // Schedule reconnection with exponential backoff
+      useGlobalStore.getState().onConnectionReset?.();
       scheduleReconnection();
     };
 
-    ws.onmessage = async (msg) => {
-      // Update last message received time for connection health
+    ws.onmessage = (msg) => {
       useGlobalStore.setState({ lastMessageReceivedTime: Date.now() });
 
-      const response = WSResponseSchema.parse(JSON.parse(msg.data));
-
-      if (response.type === "NTP_RESPONSE") {
-        const ntpMeasurement = handleNTPResponse(response);
-        addNTPMeasurement(ntpMeasurement);
-
-        // Mark that we received the NTP response
-        markNTPResponseReceived();
-      } else if (response.type === "ROOM_EVENT") {
-        const { event } = response;
-        console.log("Room event:", event);
-
-        if (event.type === "CLIENT_CHANGE") {
-          setConnectedClients(event.clients);
-        } else if (event.type === "SET_AUDIO_SOURCES") {
-          handleSetAudioSources({ sources: event.sources });
+      const parsed = WSResponseSchema.safeParse(JSON.parse(msg.data));
+      if (!parsed.success) {
+        console.warn("Invalid WS message format", msg.data);
+        return;
+      }
+
+      const response = parsed.data;
+
+      switch (response.type) {
+        case "NTP_RESPONSE": {
+          const measurement = handleNTPResponse(response);
+          addNTPMeasurement(measurement);
+          markNTPResponseReceived();
+          break;
         }
-      } else if (response.type === "SCHEDULED_ACTION") {
-        // handle scheduling action
-        console.log("Received scheduled action:", response);
-        const { scheduledAction, serverTimeToExecute } = response;
-
-        if (scheduledAction.type === "PLAY") {
-<<<<<<< HEAD
-          if (scheduledAction.sourceType === "appleMusic" && scheduledAction.appleMusicTrackId) {
-            // Apple Music sync logic
-            const musicKit = (window as any).MusicKit?.getInstance?.();
-            if (musicKit) {
-              musicKit.setQueue({ song: scheduledAction.appleMusicTrackId })
-                .then(() => {
-                  if (typeof scheduledAction.appleMusicPosition === "number") {
-                    musicKit.seekToTime(scheduledAction.appleMusicPosition);
-                  }
-                  musicKit.play();
-                })
-                .catch((err: any) => console.error("Apple MusicKit sync error:", err));
+
+        case "ROOM_EVENT": {
+          const { event } = response;
+          if (event.type === "CLIENT_CHANGE") {
+            setConnectedClients(event.clients);
+          } else if (event.type === "SET_AUDIO_SOURCES") {
+            handleSetAudioSources({ sources: event.sources });
+          }
+          break;
+        }
+
+        case "SCHEDULED_ACTION": {
+          const { scheduledAction, serverTimeToExecute } = response;
+          switch (scheduledAction.type) {
+            case "PLAY": {
+              if (
+                scheduledAction.sourceType === "appleMusic" &&
+                scheduledAction.appleMusicTrackId
+              ) {
+                const musicKit = (window as any).MusicKit?.getInstance?.();
+                if (musicKit) {
+                  musicKit
+                    .setQueue({ song: scheduledAction.appleMusicTrackId })
+                    .then(() => {
+                      if (typeof scheduledAction.appleMusicPosition === "number") {
+                        musicKit.seekToTime(scheduledAction.appleMusicPosition);
+                      }
+                      musicKit.play();
+                    })
+                    .catch((err: any) => console.error("Apple MusicKit error:", err));
+                }
+              } else {
+                schedulePlay({
+                  trackTimeSeconds: scheduledAction.trackTimeSeconds,
+                  targetServerTime: serverTimeToExecute,
+                  audioSource: scheduledAction.audioSource,
+                });
+              }
+              break;
             }
-          } else {
-            // Existing file-based logic
-            schedulePlay({
-              trackTimeSeconds: scheduledAction.trackTimeSeconds,
-              targetServerTime: serverTimeToExecute,
-              audioId: scheduledAction.audioId,
-            });
+
+            case "PAUSE":
+              schedulePause({ targetServerTime: serverTimeToExecute });
+              break;
+
+            case "SPATIAL_CONFIG":
+              processSpatialConfig(scheduledAction);
+              if (!isSpatialAudioEnabled) {
+                setIsSpatialAudioEnabled(true);
+              }
+              break;
+
+            case "STOP_SPATIAL_AUDIO":
+              processStopSpatialAudio();
+              break;
           }
-=======
-          schedulePlay({
-            trackTimeSeconds: scheduledAction.trackTimeSeconds,
-            targetServerTime: serverTimeToExecute,
-            audioSource: scheduledAction.audioSource,
-          });
->>>>>>> 772b8294
-        } else if (scheduledAction.type === "PAUSE") {
-          schedulePause({
-            targetServerTime: serverTimeToExecute,
-          });
-        } else if (scheduledAction.type === "SPATIAL_CONFIG") {
-          processSpatialConfig(scheduledAction);
-          if (!isSpatialAudioEnabled) {
-            setIsSpatialAudioEnabled(true);
-          }
-        } else if (scheduledAction.type === "STOP_SPATIAL_AUDIO") {
-          processStopSpatialAudio();
+          break;
         }
-      } else if (response.type === "SET_CLIENT_ID") {
-        setUserId(response.clientId);
-      } else {
-        console.log("Unknown response type:", response);
+
+        case "SET_CLIENT_ID":
+          setUserId(response.clientId);
+          break;
+
+        default:
+          console.warn("Unknown WS response type", response);
       }
     };
 
     return ws;
   };
 
-  // Once room has been loaded, connect to the websocket
   useEffect(() => {
-    // Only run this effect once after room is loaded
     if (isLoadingRoom || !roomId || !username) return;
-    console.log("Connecting to websocket");
-
-    // Don't create a new connection if we already have one
-    if (socket) {
-      return;
-    }
+    if (socket) return;
 
     const ws = createConnection();
 
     return () => {
-      // Runs on unmount and dependency change
-      console.log("Running cleanup for WebSocket connection");
-
-      // Clean up reconnection state
+      console.log("[WebSocket] Cleanup");
       cleanupReconnection();
-
-      // Clear the onclose handler to prevent reconnection attempts - this is an intentional close
+      stopHeartbeat();
       ws.onclose = () => {
-        console.log("Websocket closed by cleanup");
+        console.log("[WebSocket] Closed (cleanup)");
       };
-
-      // Stop NTP heartbeat
-      stopHeartbeat();
       ws.close();
     };
-    // Not including socket in the dependency array because it will trigger the close when it's set
     // eslint-disable-next-line react-hooks/exhaustive-deps
   }, [isLoadingRoom, roomId, username]);
 
-  return null; // This is a non-visual component
+  return null;
 };