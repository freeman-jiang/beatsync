--- conflicted
+++ resolved
@@ -11,13 +11,8 @@
   WSResponseSchema,
   ClientType,
 } from "@beatsync/shared";
-<<<<<<< HEAD
 import { useEffect, useRef } from "react";
-import { useWebSocketReconnection } from "@/hooks/useWebSocketReconnection";
 import { toast } from "sonner";
-=======
-import { useEffect } from "react";
->>>>>>> 7cd7f99f
 
 // Helper function for NTP response handling
 const handleNTPResponse = (response: NTPResponseMessageType) => {
@@ -51,21 +46,14 @@
   roomId,
   username,
 }: WebSocketManagerProps) => {
-<<<<<<< HEAD
   // Track previous clients to detect new connections
   const previousClientsRef = useRef<ClientType[]>([]);
   
+  // Get PostHog client ID
+  const { clientId } = useClientId();
+
   // Room state
   const isLoadingRoom = useRoomStore((state) => state.isLoadingRoom);
-  const setUserId = useRoomStore((state) => state.setUserId);
-  const userId = useRoomStore((state) => state.userId);
-=======
-  // Get PostHog client ID
-  const { clientId } = useClientId();
-
-  // Room state
-  const isLoadingRoom = useRoomStore((state) => state.isLoadingRoom);
->>>>>>> 7cd7f99f
 
   // WebSocket and audio state
   const setSocket = useGlobalStore((state) => state.setSocket);
@@ -91,9 +79,6 @@
   const handleSetAudioSources = useGlobalStore(
     (state) => state.handleSetAudioSources
   );
-  const setPlaybackControlsPermissions = useGlobalStore(
-    (state) => state.setPlaybackControlsPermissions
-  );
 
   // YouTube-related state and actions
   const handleSetYouTubeSources = useGlobalStore(
@@ -105,6 +90,9 @@
   const schedulePlayYouTube = useGlobalStore((state) => state.schedulePlayYouTube);
   const schedulePauseYouTube = useGlobalStore((state) => state.schedulePauseYouTube);
   const scheduleSeekYouTube = useGlobalStore((state) => state.scheduleSeekYouTube);
+  const setPlaybackControlsPermissions = useGlobalStore(
+    (state) => state.setPlaybackControlsPermissions
+  );
 
   // Use the NTP heartbeat hook
   const { startHeartbeat, stopHeartbeat, markNTPResponseReceived } =
@@ -135,7 +123,7 @@
       // Find new clients by comparing client IDs
       const previousClientIds = new Set(previousClients.map(client => client.clientId));
       const newUsers = newClients.filter(client => 
-        !previousClientIds.has(client.clientId) && client.clientId !== userId
+        !previousClientIds.has(client.clientId) && client.clientId !== clientId
       );
       
       // Show toast for each new user
@@ -217,7 +205,6 @@
           handleClientChange(event.clients);
         } else if (event.type === "SET_AUDIO_SOURCES") {
           handleSetAudioSources({ sources: event.sources });
-<<<<<<< HEAD
         } else if (event.type === "SET_YOUTUBE_SOURCES") {
           handleSetYouTubeSources({ sources: event.sources });
         } else if (event.type === "SET_CURRENT_MODE") {
@@ -226,10 +213,8 @@
           setSelectedAudioUrl(event.audioUrl);
         } else if (event.type === "SET_SELECTED_YOUTUBE") {
           setSelectedYouTubeId(event.videoId);
-=======
         } else if (event.type === "SET_PLAYBACK_CONTROLS") {
           setPlaybackControlsPermissions(event.permissions);
->>>>>>> 7cd7f99f
         }
       } else if (response.type === "SCHEDULED_ACTION") {
         // handle scheduling action
