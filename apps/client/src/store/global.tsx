--- conflicted
+++ resolved
@@ -970,7 +970,40 @@
       set({ isDraggingListeningSource: isDragging });
     },
 
-    setConnectedClients: (clients) => set({ connectedClients: clients }),
+    setConnectedClients: (clients) => {
+      const state = get();
+      const previousClients = state.connectedClients;
+      
+      // Find new clients by comparing with previous state
+      const newClients = clients.filter(client => 
+        !previousClients.some(prevClient => prevClient.clientId === client.clientId)
+      );
+      
+      // Find clients who left by comparing with current state
+      const leftClients = previousClients.filter(prevClient => 
+        !clients.some(client => client.clientId === prevClient.clientId)
+      );
+      
+      // Show toast notification for each new client (excluding the first load)
+      if (previousClients.length > 0) {
+        newClients.forEach(client => {
+          toast.success(`${client.username || 'Someone'} joined the room! 🎵`, {
+            description: `${clients.length} ${clients.length === 1 ? 'person' : 'people'} in the room`,
+            duration: 4000,
+          });
+        });
+        
+        // Show notification for users who left
+        leftClients.forEach(client => {
+          toast.info(`${client.username || 'Someone'} left the room`, {
+            description: `${clients.length} ${clients.length === 1 ? 'person' : 'people'} remaining`,
+            duration: 3000,
+          });
+        });
+      }
+      
+      set({ connectedClients: clients });
+    },
 
     skipToNextTrack: (isAutoplay = false) => {
       // Accept optional isAutoplay flag
@@ -1129,16 +1162,7 @@
       });
     },
 
-<<<<<<< HEAD
     broadcastSeekYouTube: (timeSeconds: number) => {
-=======
-    async handleSetAudioSources({ sources }) {
-      // Wait for audio initialization to complete if it's in progress
-      if (initializationMutex.isLocked()) {
-        await initializationMutex.waitForUnlock();
-      }
-
->>>>>>> 19f7e9fb
       const state = get();
       const { socket } = getSocket(state);
 
