--- conflicted
+++ resolved
@@ -1,9 +1,4 @@
-/* eslint-disable @typescript-eslint/no-unused-vars */
-<<<<<<< HEAD
 import { LocalAudioSource, RawAudioSource, YouTubeSource } from "@/lib/localTypes";
-=======
-import { fetchDefaultAudioSources } from "@/lib/api";
->>>>>>> c1abbb4b
 import {
   NTPMeasurement,
   _sendNTPRequest,
@@ -23,13 +18,8 @@
 import { toast } from "sonner";
 import { create } from "zustand";
 import { useRoomStore } from "./room";
-<<<<<<< HEAD
-import { extractDefaultFileName } from "@/lib/utils";
 import { fetchDefaultAudioSources } from "@/lib/api";
 import type { YouTubeEvent } from "react-youtube";
-=======
-import { Mutex } from "async-mutex";
->>>>>>> c1abbb4b
 
 export const MAX_NTP_MEASUREMENTS = NTP_CONSTANTS.MAX_MEASUREMENTS;
 
@@ -48,11 +38,13 @@
 // Interface for just the state values (without methods)
 interface GlobalStateValues {
   // Audio Sources
-  audioSources: AudioSourceType[]; // Playlist order, server-synced, based on URL
+  audioSources: LocalAudioSource[]; // Playlist order, server-synced, based on URL
   audioCache: Map<string, AudioBuffer>; // URL -> AudioBuffer
   isInitingSystem: boolean;
   hasUserStartedSystem: boolean; // Track if user has clicked "Start System" at least once
   selectedAudioUrl: string;
+  selectedAudioId: string;
+  downloadedAudioIds: Set<string>;
 
   // YouTube Sources
   youtubeSources: YouTubeSource[];
@@ -95,17 +87,14 @@
 
   // Shuffle state
   isShuffled: boolean;
-<<<<<<< HEAD
   
   // Repeat mode
   repeatMode: 'none' | 'all' | 'one';
-=======
   reconnectionInfo: {
     isReconnecting: boolean;
     currentAttempt: number;
     maxAttempts: number;
   };
->>>>>>> c1abbb4b
 }
 
 interface GlobalState extends GlobalStateValues {
@@ -116,7 +105,13 @@
   setIsInitingSystem: (isIniting: boolean) => void;
   reorderClient: (clientId: string) => void;
   setSelectedAudioUrl: (url: string) => boolean;
+  setSelectedAudioId: (id: string) => void;
   findAudioIndexByUrl: (url: string) => number | null;
+  hasDownloadedAudio: (id: string) => boolean;
+  markAudioAsDownloaded: (id: string) => void;
+  setAudioSources: (sources: LocalAudioSource[]) => void;
+  addAudioSource: (source: RawAudioSource) => Promise<void>;
+  addToUploadHistory?: (name: string, id: string) => void;
   schedulePlay: (data: {
     trackTimeSeconds: number;
     targetServerTime: number;
@@ -154,7 +149,6 @@
   setVolume: (volume: number) => void;
   getVolume: () => number;
   resetStore: () => void;
-<<<<<<< HEAD
   // YouTube methods
   addYouTubeSource: (source: Omit<YouTubeSource, 'addedAt' | 'addedBy'>) => Promise<void>;
   setYouTubeSources: (sources: YouTubeSource[]) => void;
@@ -188,13 +182,11 @@
   skipToPreviousYouTubeVideo: () => void;
   // UI Mode methods
   setCurrentMode: (mode: 'library' | 'youtube') => void;
-=======
   setReconnectionInfo: (info: {
     isReconnecting: boolean;
     currentAttempt: number;
     maxAttempts: number;
   }) => void;
->>>>>>> c1abbb4b
 }
 
 // Define initial state values
@@ -209,6 +201,8 @@
   playbackStartTime: 0,
   playbackOffset: 0,
   selectedAudioUrl: "",
+  selectedAudioId: "",
+  downloadedAudioIds: new Set(),
 
   // Spatial audio
   isShuffled: false,
@@ -237,7 +231,6 @@
   audioPlayer: null,
   duration: 0,
   volume: 0.5,
-<<<<<<< HEAD
 
   // YouTube state
   youtubeSources: [],
@@ -247,13 +240,11 @@
   
   // UI Mode
   currentMode: 'library',
-=======
   reconnectionInfo: {
     isReconnecting: false,
     currentAttempt: 0,
     maxAttempts: 0,
   },
->>>>>>> c1abbb4b
 };
 
 const getAudioPlayer = (state: GlobalState) => {
@@ -290,12 +281,31 @@
   audioContext: AudioContext;
 }) => {
   console.log("loadAudioSourceUrl called with URL:", url);
-  const response = await fetch(url);
-  const arrayBuffer = await response.arrayBuffer();
-  const audioBuffer = await audioContext.decodeAudioData(arrayBuffer);
-  return {
-    audioBuffer,
-  };
+  
+  try {
+    const response = await fetch(url);
+    
+    if (!response.ok) {
+      throw new Error(`Failed to fetch audio: ${response.status} ${response.statusText}`);
+    }
+    
+    const arrayBuffer = await response.arrayBuffer();
+    console.log(`Fetched audio buffer for ${url}, size: ${arrayBuffer.byteLength} bytes`);
+    
+    if (arrayBuffer.byteLength === 0) {
+      throw new Error(`Empty audio buffer for URL: ${url}`);
+    }
+    
+    const audioBuffer = await audioContext.decodeAudioData(arrayBuffer);
+    console.log(`Successfully decoded audio buffer for ${url}, duration: ${audioBuffer.duration}s`);
+    
+    return {
+      audioBuffer,
+    };
+  } catch (error) {
+    console.error(`Error loading audio from ${url}:`, error);
+    throw new Error(`Audio buffer not decoded for url: ${url}. ${error instanceof Error ? error.message : 'Unknown error'}`);
+  }
 };
 
 // Web audio API
@@ -304,46 +314,10 @@
   return audioContext;
 };
 
-const initializationMutex = new Mutex();
-
 export const useGlobalStore = create<GlobalState>((set, get) => {
-<<<<<<< HEAD
   // Function to initialize audio system without default sources
   const initializeAudio = async () => {
     console.log("initializeAudio() - skipping default sources");
-=======
-  const processNewAudioSource = async ({ url }: AudioSourceType) => {
-    console.log(`Processing new audio source ${url}`);
-    const state = get();
-
-    const { audioContext } = getAudioPlayer(state);
-    const { audioBuffer } = await loadAudioSourceUrl({ url, audioContext });
-
-    set((currentState) => ({
-      audioSources: [...currentState.audioSources, { url }],
-      audioCache: new Map([...currentState.audioCache, [url, audioBuffer]]),
-    }));
-  };
-
-  // Function to initialize or reinitialize audio system
-  // If concurrent initialization is detected, only first one will continue
-  const initializeAudioExclusively = async () => {
-    if (initializationMutex.isLocked()) {
-      console.log("Audio initialization already in progress, skipping");
-      return;
-    }
-
-    await initializationMutex.runExclusive(async () => {
-      await _initializeAudio();
-    });
-  };
-
-  const _initializeAudio = async () => {
-    console.log("initializeAudio()");
-
-    // Fetch default audio sources from server
-    const defaultSources = await fetchDefaultAudioSources();
->>>>>>> c1abbb4b
 
     // Create fresh audio context
     const audioContext = initializeAudioContext();
@@ -351,32 +325,84 @@
     // Create master gain node for volume control
     const gainNode = audioContext.createGain();
     gainNode.gain.value = 1; // Default volume
-<<<<<<< HEAD
     gainNode.connect(audioContext.destination); // Connect gain node to speakers
-=======
-    const sourceNode = audioContext.createBufferSource();
-    sourceNode.connect(gainNode);
-    gainNode.connect(audioContext.destination);
->>>>>>> c1abbb4b
-
-    // Initialize empty state first
+
     set({
-<<<<<<< HEAD
       audioSources: [], // Start with no audio sources
-=======
->>>>>>> c1abbb4b
       audioPlayer: {
         audioContext,
         sourceNode: audioContext.createBufferSource(), // Create empty source node
         gainNode,
       },
-<<<<<<< HEAD
       downloadedAudioIds: new Set<string>(),
       duration: 0, // No initial duration
       selectedAudioId: undefined, // No initial selection
     });
 
     console.log("Audio system initialized without default sources");
+  };
+
+  // Function to ensure audio system is initialized and load audio buffer for a specific source
+  const ensureAudioLoaded = async (audioSource: LocalAudioSource): Promise<AudioBuffer> => {
+    const state = get();
+    
+    // Check if we already have the audio buffer
+    if (audioSource.audioBuffer) {
+      return audioSource.audioBuffer;
+    }
+    
+    const cachedBuffer = state.audioCache.get(audioSource.url);
+    if (cachedBuffer) {
+      return cachedBuffer;
+    }
+    
+    // Ensure audio context exists
+    if (!state.audioPlayer?.audioContext) {
+      const audioContext = new AudioContext();
+      const gainNode = audioContext.createGain();
+      gainNode.gain.value = 1;
+      gainNode.connect(audioContext.destination);
+      
+      set({
+        audioPlayer: {
+          audioContext,
+          sourceNode: audioContext.createBufferSource(),
+          gainNode,
+        },
+      });
+    }
+    
+    // Load the audio buffer
+    try {
+      console.log("Loading audio buffer for:", audioSource.url);
+      const { audioBuffer } = await loadAudioSourceUrl({
+        url: audioSource.url,
+        audioContext: state.audioPlayer!.audioContext,
+      });
+      
+      // Update the audio source with the buffer and cache it
+      set((currentState) => {
+        const updatedSources = currentState.audioSources.map(source =>
+          source.id === audioSource.id 
+            ? { ...source, audioBuffer, duration: audioBuffer.duration }
+            : source
+        );
+        
+        const newCache = new Map(currentState.audioCache);
+        newCache.set(audioSource.url, audioBuffer);
+        
+        return {
+          audioSources: updatedSources,
+          audioCache: newCache,
+        };
+      });
+      
+      console.log("✓ Successfully loaded audio buffer for:", audioSource.name);
+      return audioBuffer;
+    } catch (error) {
+      console.error("✗ Failed to load audio buffer for:", audioSource.url, error);
+      throw error;
+    }
   };
 
   // Function to load default audio files from the server
@@ -386,67 +412,24 @@
       const defaultAudioList = await fetchDefaultAudioSources();
       console.log("Default audio list received:", defaultAudioList);
       
-      const state = get();
-      let audioContext = state.audioPlayer?.audioContext;
-      
-      // Create audio context if it doesn't exist
-      if (!audioContext) {
-        audioContext = new AudioContext();
-        const gainNode = audioContext.createGain();
-        gainNode.gain.value = 1;
-        gainNode.connect(audioContext.destination); // Connect to speakers
-        const sourceNode = audioContext.createBufferSource();
-        
-        set({
-          audioPlayer: {
-            audioContext,
-            sourceNode,
-            gainNode,
-          },
-        });
-      }
-
-      // Load each default audio file
-      for (const audioFile of defaultAudioList) {
-        try {
-          console.log("Attempting to load audio file:", audioFile.url);
-          const audioSource = await loadAudioSourceUrl({
-            url: audioFile.url,
-            audioContext,
-          });
-          
-          // Mark as downloaded and add to audio sources
-          state.markAudioAsDownloaded(audioSource.id);
-          
-          set((state) => {
-            const isFirstAudio = state.audioSources.length === 0;
-            return {
-              audioSources: [...state.audioSources, audioSource],
-              // Auto-select the first audio file loaded
-              ...(isFirstAudio ? { 
-                selectedAudioId: audioSource.id,
-                duration: audioSource.audioBuffer?.duration || 0 
-              } : {}),
-            };
-          });
-          
-          console.log(`Loaded default audio: ${audioSource.name}`);
-        } catch (error) {
-          console.error(`Failed to load default audio file ${audioFile.url}:`, error);
-        }
-      }
-      
-      console.log("Default audio files loaded");
+      // Don't create AudioContext yet - just prepare the audio sources list
+      // AudioContext will be created on first user interaction
+      const audioSources: LocalAudioSource[] = defaultAudioList.map((audioFile) => ({
+        id: audioFile.url,
+        url: audioFile.url,
+        name: audioFile.url.split('/').pop() || audioFile.url,
+        // audioBuffer will be loaded lazily when needed
+      }));
+
+      set(({
+        audioSources,
+        selectedAudioId: audioSources.length > 0 ? audioSources[0].id : undefined,
+      }));
+      
+      console.log(`✓ Prepared ${audioSources.length} default audio sources for lazy loading`);
     } catch (error) {
       console.error("Failed to load default audio files:", error);
-=======
-    });
-
-    // Process all sources including the first one
-    for (let i = 0; i < defaultSources.length; i++) {
-      const { url } = defaultSources[i];
-      await processNewAudioSource({ url });
->>>>>>> c1abbb4b
+      toast.error("Failed to load default audio files");
     }
   };
 
@@ -457,16 +440,11 @@
       window.navigator.audioSession.type = "playback";
     }
 
-<<<<<<< HEAD
     console.log("Initializing audio system");
     initializeAudio().then(() => {
       // Load default audio files after audio system is initialized
       loadDefaultAudio();
     });
-=======
-    console.log("Detected that no audio sources were loaded, initializing");
-    initializeAudioExclusively();
->>>>>>> c1abbb4b
   }
 
   return {
@@ -487,7 +465,6 @@
       });
     },
 
-<<<<<<< HEAD
     hasDownloadedAudio: (id) => {
       const state = get();
       return state.downloadedAudioIds.has(id);
@@ -502,6 +479,32 @@
     },
 
     setAudioSources: (sources) => set({ audioSources: sources }),
+
+    setSelectedAudioId: (id: string) => set({ selectedAudioId: id }),
+
+    getAudioDuration: ({ url }: { url: string }) => {
+      const state = get();
+      const audioBuffer = state.audioCache.get(url);
+      return audioBuffer?.duration || 0;
+    },
+
+    handleSetAudioSources: ({ sources }: { sources: AudioSourceType[] }) => {
+      set({ audioSources: sources.map(source => ({ 
+        id: source.url, 
+        url: source.url 
+      })) });
+    },
+
+    addToUploadHistory: (name: string, id: string) => {
+      // Optional method - can be implemented later if needed
+      console.log(`Added to upload history: ${name} (${id})`);
+    },
+
+    setReconnectionInfo: (info: {
+      isReconnecting: boolean;
+      currentAttempt: number;
+      maxAttempts: number;
+    }) => set({ reconnectionInfo: info }),
 
     addAudioSource: async (source: RawAudioSource) => {
       const state = get();
@@ -541,12 +544,16 @@
         // Add to upload history when adding an audio source
         // If this has an ID, mark it as downloaded
         state.markAudioAsDownloaded(source.id);
-        state.addToUploadHistory(source.name, source.id);
-
-        const newAudioSource = {
+        if (state.addToUploadHistory) {
+          state.addToUploadHistory(source.name, source.id);
+        }
+
+        const newAudioSource: LocalAudioSource = {
+          id: source.id,
           name: source.name,
+          url: `blob:audio-${source.id}`, // Create a unique URL for the audio source
           audioBuffer,
-          id: source.id,
+          duration: audioBuffer.duration,
         };
 
         set((state) => {
@@ -571,8 +578,6 @@
       }
     },
 
-=======
->>>>>>> c1abbb4b
     setSpatialConfig: (spatialConfig) => set({ spatialConfig }),
 
     updateListeningSource: ({ x, y }) => {
@@ -614,42 +619,34 @@
 
     setSelectedAudioUrl: (url) => {
       const state = get();
-      const wasPlaying = state.isPlaying; // Store if it was playing *before* stopping
 
       // Stop any current playback immediately when switching tracks
       if (state.isPlaying && state.audioPlayer) {
         try {
           state.audioPlayer.sourceNode.stop();
-        } catch (e) {
+        } catch {
           // Ignore errors if already stopped or not initialized
         }
       }
 
-      // Find the new audio source for duration
-      const audioIndex = state.findAudioIndexByUrl(url);
-      let newDuration = 0;
-      if (audioIndex !== null) {
-        const audioSource = state.audioSources[audioIndex];
-        const audioBuffer = state.audioCache.get(audioSource.url);
-        if (!audioBuffer)
-          throw new Error(
-            `Audio buffer not decoded for url: ${audioSource.url}`
-          );
-        newDuration = audioBuffer.duration;
-      }
-
-      // Reset timing state and update selected ID
+      // Find the audio source by URL and get its ID
+      const audioSource = state.audioSources.find(source => source.url === url);
+      if (!audioSource) {
+        console.error(`Audio source not found for URL: ${url}`);
+        return false;
+      }
+
       set({
         selectedAudioUrl: url,
-        isPlaying: false, // Always stop playback on track change before potentially restarting
+        selectedAudioId: audioSource.id,
+        isPlaying: false,
         currentTime: 0,
         playbackStartTime: 0,
         playbackOffset: 0,
-        duration: newDuration,
-      });
-
-      // Return the previous playing state for the skip functions to use
-      return wasPlaying;
+        duration: audioSource.duration || 0,
+      });
+
+      return true;
     },
 
     findAudioIndexByUrl: (url: string) => {
@@ -738,9 +735,9 @@
       const { socket } = getSocket(state);
 
       // Use selected audio or fall back to first audio source
-      let audioId = state.selectedAudioUrl;
+      let audioId = state.selectedAudioId;
       if (!audioId && state.audioSources.length > 0) {
-        audioId = state.audioSources[0].url;
+        audioId = state.audioSources[0].id;
       }
 
       if (!audioId) {
@@ -919,11 +916,12 @@
       // Stop any existing source node before creating a new one
       try {
         sourceNode.stop();
-      } catch (_) {}
+      } catch {
+        
+      }
 
       const startTime = audioContext.currentTime + data.when;
       const audioIndex = data.audioIndex ?? 0;
-<<<<<<< HEAD
       
       // Ensure we have audio sources and the index is valid
       if (!state.audioSources || state.audioSources.length === 0) {
@@ -938,21 +936,17 @@
         return;
       }
       
-      const audioBuffer = state.audioSources[audioIndex].audioBuffer;
-      if (!audioBuffer) {
-        console.error("Audio buffer not available");
-        toast.error("Audio file not properly loaded");
+      const audioSource = state.audioSources[audioIndex];
+      
+      // Ensure the audio buffer is loaded
+      let audioBuffer;
+      try {
+        audioBuffer = await ensureAudioLoaded(audioSource);
+      } catch (error) {
+        console.error("Failed to load audio buffer:", error);
+        toast.error(`Failed to load audio: ${audioSource.name}`);
         return;
       }
-=======
-      const audioBuffer = state.audioCache.get(
-        state.audioSources[audioIndex].url
-      );
-      if (!audioBuffer)
-        throw new Error(
-          `Audio buffer not decoded for url: ${state.audioSources[audioIndex].url}`
-        );
->>>>>>> c1abbb4b
 
       // Create a new source node
       const newSourceNode = audioContext.createBufferSource();
@@ -1211,7 +1205,6 @@
       return state.audioPlayer.gainNode.gain.value;
     },
 
-<<<<<<< HEAD
     // YouTube methods
     addYouTubeSource: async (source: Omit<YouTubeSource, 'addedAt' | 'addedBy'>) => {
       // Create a YouTube source object
@@ -1394,38 +1387,6 @@
     setCurrentMode: (mode: 'library' | 'youtube') => 
       set({ currentMode: mode }),
 
-=======
-    getAudioDuration: ({ url }) => {
-      const state = get();
-      const audioBuffer = state.audioCache.get(url);
-      if (!audioBuffer) {
-        console.error(`Audio buffer not decoded for url: ${url}`);
-        return 0;
-      }
-      return audioBuffer.duration;
-    },
-
-    async handleSetAudioSources({ sources }) {
-      // Wait for audio initialization to complete if it's in progress
-      if (initializationMutex.isLocked()) {
-        await initializationMutex.waitForUnlock();
-      }
-
-      const state = get();
-
-      // Find only new sources that have not already been loaded and then load them with loadAudioSourceUrl
-      const newSources = sources.filter(
-        (source) => !state.audioCache.has(source.url)
-      );
-
-      console.log("newSources", newSources);
-
-      for (const source of newSources) {
-        await processNewAudioSource({ url: source.url });
-      }
-    },
-
->>>>>>> c1abbb4b
     // Reset function to clean up state
     // Player controls
     setIsShuffled: (shuffled: boolean) => {
@@ -1570,7 +1531,7 @@
       if (state.isPlaying && state.audioPlayer) {
         try {
           state.audioPlayer.sourceNode.stop();
-        } catch (e) {
+        } catch {
           // Ignore errors if already stopped
         }
       }
@@ -1592,9 +1553,8 @@
       });
 
       // Reinitialize audio from scratch
-      initializeAudioExclusively();
-    },
-<<<<<<< HEAD
+      initializeAudio();
+    },
 
     setVolume: (volume: number) => {
       const state = get();
@@ -1613,8 +1573,5 @@
       // Return volume as 0-100 range
       return state.volume * 100;
     },
-=======
-    setReconnectionInfo: (info) => set({ reconnectionInfo: info }),
->>>>>>> c1abbb4b
   };
 });