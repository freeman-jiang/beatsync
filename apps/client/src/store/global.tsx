--- conflicted
+++ resolved
@@ -19,11 +19,7 @@
   PlaybackControlsPermissionsType,
   PositionType,
   SpatialConfigType,
-<<<<<<< HEAD
-  NTP_CONSTANTS,
   YouTubeSourceType,
-=======
->>>>>>> 7cd7f99f
 } from "@beatsync/shared";
 import { Mutex } from "async-mutex";
 import { toast } from "sonner";
@@ -1086,7 +1082,6 @@
       initializeAudioExclusively();
     },
     setReconnectionInfo: (info) => set({ reconnectionInfo: info }),
-<<<<<<< HEAD
 
     // YouTube methods
     handleSetYouTubeSources: ({ sources }) => {
@@ -1392,9 +1387,7 @@
     setRepeatMode: (mode) => set({ repeatMode: mode }),
 
     setIsShuffled: (shuffled) => set({ isShuffled: shuffled }),
-=======
     setPlaybackControlsPermissions: (permissions) =>
       set({ playbackControlsPermissions: permissions }),
->>>>>>> 7cd7f99f
   };
 });