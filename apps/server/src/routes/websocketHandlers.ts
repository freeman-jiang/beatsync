import {
  ClientActionEnum,
  epochNow,
  WSBroadcastType,
  WSRequestSchema,
} from "@beatsync/shared";
import { Server, ServerWebSocket } from "bun";
import { globalManager } from "../managers";
import { sendBroadcast } from "../utils/responses";
import { WSData } from "../utils/websocket";
import { dispatchMessage } from "../websocket/dispatch";

const createClientUpdate = (roomId: string) => {
  const room = globalManager.getRoom(roomId);
  const message: WSBroadcastType = {
    type: "ROOM_EVENT",
    event: {
      type: "CLIENT_CHANGE",
      clients: room ? room.getClients() : [],
    },
  };
  return message;
};

export const handleOpen = (ws: ServerWebSocket<WSData>, server: Server) => {
  console.log(
    `WebSocket connection opened for user ${ws.data.username} in room ${ws.data.roomId}`
  );
  // Client already knows its ID from PostHog, no need to send SET_CLIENT_ID

  const { roomId } = ws.data;
  ws.subscribe(roomId);

  const room = globalManager.getOrCreateRoom(roomId);
  room.addClient(ws);

  // Send audio sources to the newly joined client if any exist
  const roomState = room.getState();
  if (roomState.audioSources.length > 0) {
    console.log(
      `Sending ${roomState.audioSources.length} audio source(s) to newly joined client ${ws.data.username}`
    );

    // TODO: this is not ideal:
    // - we need to send one message per event, what we are really trying to do is sync this client
    // We should actually just create a single unicast message catching the client up with all of this bundled into one message (even broadcast is fine but it should be one message)
    // just the issue is that we do diff instead of full state sync
    const audioSourcesMessage: WSBroadcastType = {
      type: "ROOM_EVENT",
      event: {
        type: "SET_AUDIO_SOURCES",
        sources: roomState.audioSources,
      },
    };

    // Send directly to the WebSocket since this is a broadcast-type message sent to a single client
    ws.send(JSON.stringify(audioSourcesMessage));
  }

<<<<<<< HEAD
  // Send YouTube sources to the newly joined client if any exist
  if (roomState.youtubeSources.length > 0) {
    console.log(
      `Sending ${roomState.youtubeSources.length} YouTube source(s) to newly joined client ${ws.data.username}`
    );
    const youtubeSourcesMessage: WSBroadcastType = {
      type: "ROOM_EVENT",
      event: {
        type: "SET_YOUTUBE_SOURCES",
        sources: roomState.youtubeSources,
      },
    };
    ws.send(JSON.stringify(youtubeSourcesMessage));
  }

  // Send current mode to newly joined client
  const currentModeMessage: WSBroadcastType = {
    type: "ROOM_EVENT",
    event: {
      type: "SET_CURRENT_MODE",
      mode: roomState.currentMode,
    },
  };
  ws.send(JSON.stringify(currentModeMessage));

  // Send current selections to newly joined client
  if (roomState.selectedAudioUrl) {
    const selectedAudioMessage: WSBroadcastType = {
      type: "ROOM_EVENT",
      event: {
        type: "SET_SELECTED_AUDIO",
        audioUrl: roomState.selectedAudioUrl,
      },
    };
    ws.send(JSON.stringify(selectedAudioMessage));
  }

  if (roomState.selectedYouTubeId) {
    const selectedYouTubeMessage: WSBroadcastType = {
      type: "ROOM_EVENT",
      event: {
        type: "SET_SELECTED_YOUTUBE",
        videoId: roomState.selectedYouTubeId,
      },
    };
    ws.send(JSON.stringify(selectedYouTubeMessage));
  }
=======
  // Always send the current playback controls
  const playbackControlsMessage: WSBroadcastType = {
    type: "ROOM_EVENT",
    event: {
      type: "SET_PLAYBACK_CONTROLS",
      permissions: room.getPlaybackControlsPermissions(),
    },
  };
  ws.send(JSON.stringify(playbackControlsMessage));
>>>>>>> 7cd7f99f

  const message = createClientUpdate(roomId);
  sendBroadcast({ server, roomId, message });
};

export const handleMessage = async (
  ws: ServerWebSocket<WSData>,
  message: string | Buffer,
  server: Server
) => {
  const t1 = epochNow(); // Always calculate this immediately
  const { roomId, username } = ws.data;

  try {
    const parsedData = JSON.parse(message.toString());
    const parsedMessage = WSRequestSchema.parse(parsedData);

    if (parsedMessage.type !== ClientActionEnum.enum.NTP_REQUEST) {
      console.log(
        `[Room: ${roomId}] | User: ${username} | Message: ${JSON.stringify(
          parsedMessage
        )}`
      );
    }

    if (parsedMessage.type === ClientActionEnum.enum.NTP_REQUEST) {
<<<<<<< HEAD
      // Update heartbeat for client
      const room = globalManager.getRoom(roomId);
      if (!room) return;
      room.processNTPRequestFrom(ws.data.clientId);

      sendUnicast({
        ws,
        message: {
          type: "NTP_RESPONSE",
          t0: parsedMessage.t0, // Echo back the client's t0
          t1, // Server receive time
          t2: epochNow(), // Server send time
        },
      });

      return;
    } else if (
      parsedMessage.type === ClientActionEnum.enum.PLAY ||
      parsedMessage.type === ClientActionEnum.enum.PAUSE ||
      parsedMessage.type === ClientActionEnum.enum.PLAY_YOUTUBE ||
      parsedMessage.type === ClientActionEnum.enum.PAUSE_YOUTUBE ||
      parsedMessage.type === ClientActionEnum.enum.SEEK_YOUTUBE
    ) {
      const room = globalManager.getRoom(roomId);
      if (!room) return;

      const serverTimeToExecute = epochNow() + SCHEDULE_TIME_MS;

      // Update playback state based on action type
      if (parsedMessage.type === ClientActionEnum.enum.PLAY) {
        room.updatePlaybackSchedulePlay(parsedMessage, serverTimeToExecute);
      } else if (parsedMessage.type === ClientActionEnum.enum.PAUSE) {
        room.updatePlaybackSchedulePause(parsedMessage, serverTimeToExecute);
      } else if (parsedMessage.type === ClientActionEnum.enum.PLAY_YOUTUBE) {
        room.updatePlaybackSchedulePlayYouTube(parsedMessage, serverTimeToExecute);
      } else if (parsedMessage.type === ClientActionEnum.enum.PAUSE_YOUTUBE) {
        room.updatePlaybackSchedulePauseYouTube(parsedMessage, serverTimeToExecute);
      } else if (parsedMessage.type === ClientActionEnum.enum.SEEK_YOUTUBE) {
        room.updatePlaybackScheduleSeekYouTube(parsedMessage, serverTimeToExecute);
      }

      sendBroadcast({
        server,
        roomId,
        message: {
          type: "SCHEDULED_ACTION",
          scheduledAction: parsedMessage,
          serverTimeToExecute: serverTimeToExecute,
          // TODO: Make the longest RTT + some amount instead of hardcoded this breaks for long RTTs
        },
      });

      return;
    } else if (
      parsedMessage.type === ClientActionEnum.enum.ADD_YOUTUBE_SOURCE
    ) {
      const room = globalManager.getRoom(roomId);
      if (!room) return;
      
      room.addYouTubeSource(parsedMessage.source);
      
      // Broadcast updated YouTube sources to all clients
      sendBroadcast({
        server,
        roomId,
        message: {
          type: "ROOM_EVENT",
          event: {
            type: "SET_YOUTUBE_SOURCES",
            sources: room.getState().youtubeSources,
          },
        },
      });
    } else if (
      parsedMessage.type === ClientActionEnum.enum.REMOVE_YOUTUBE_SOURCE
    ) {
      const room = globalManager.getRoom(roomId);
      if (!room) return;
      
      room.removeYouTubeSource(parsedMessage.videoId);
      
      // Broadcast updated YouTube sources to all clients
      sendBroadcast({
        server,
        roomId,
        message: {
          type: "ROOM_EVENT",
          event: {
            type: "SET_YOUTUBE_SOURCES",
            sources: room.getState().youtubeSources,
          },
        },
      });
    } else if (
      parsedMessage.type === ClientActionEnum.enum.SET_MODE
    ) {
      const room = globalManager.getRoom(roomId);
      if (!room) return;
      
      room.setCurrentMode(parsedMessage.mode);
      
      // Broadcast mode change to all clients
      sendBroadcast({
        server,
        roomId,
        message: {
          type: "ROOM_EVENT",
          event: {
            type: "SET_CURRENT_MODE",
            mode: parsedMessage.mode,
          },
        },
      });
    } else if (
      parsedMessage.type === ClientActionEnum.enum.SET_SELECTED_AUDIO
    ) {
      const room = globalManager.getRoom(roomId);
      if (!room) return;
      
      room.setSelectedAudio(parsedMessage.audioUrl);
      
      // Broadcast selection change to all clients
      sendBroadcast({
        server,
        roomId,
        message: {
          type: "ROOM_EVENT",
          event: {
            type: "SET_SELECTED_AUDIO",
            audioUrl: parsedMessage.audioUrl,
          },
        },
      });
    } else if (
      parsedMessage.type === ClientActionEnum.enum.SET_SELECTED_YOUTUBE
    ) {
      const room = globalManager.getRoom(roomId);
      if (!room) return;
      
      room.setSelectedYouTube(parsedMessage.videoId);
      
      // Broadcast selection change to all clients
      sendBroadcast({
        server,
        roomId,
        message: {
          type: "ROOM_EVENT",
          event: {
            type: "SET_SELECTED_YOUTUBE",
            videoId: parsedMessage.videoId,
          },
        },
      });
    } else if (
      parsedMessage.type === ClientActionEnum.enum.START_SPATIAL_AUDIO
    ) {
      // Start loop only if not already started
      const room = globalManager.getRoom(roomId);
      if (!room) return; // do nothing if no room exists

      room.startSpatialAudio(server);
    } else if (
      parsedMessage.type === ClientActionEnum.enum.STOP_SPATIAL_AUDIO
    ) {
      // This important for
      const message: WSBroadcastType = {
        type: "SCHEDULED_ACTION",
        scheduledAction: {
          type: "STOP_SPATIAL_AUDIO",
        },
        serverTimeToExecute: epochNow() + 0,
      };

      // Reset all gains:
      sendBroadcast({ server, roomId, message });

      // Stop the spatial audio interval if it exists
      const room = globalManager.getRoom(roomId);
      if (!room) return; // do nothing if no room exists

      room.stopSpatialAudio();
    } else if (parsedMessage.type === ClientActionEnum.enum.REORDER_CLIENT) {
      // Handle client reordering
      const room = globalManager.getRoom(roomId);
      if (!room) return;

      const reorderedClients = room.reorderClients(
        parsedMessage.clientId,
        server
      );

      // Broadcast the updated client order to all clients
      sendBroadcast({
        server,
        roomId,
        message: {
          type: "ROOM_EVENT",
          event: {
            type: ClientActionEnum.Enum.CLIENT_CHANGE,
            clients: reorderedClients,
          },
        },
      });
    } else if (
      parsedMessage.type === ClientActionEnum.enum.SET_LISTENING_SOURCE
    ) {
      // Handle listening source update
      const room = globalManager.getRoom(roomId);
      if (!room) return;

      room.updateListeningSource(parsedMessage, server);
    } else if (parsedMessage.type === ClientActionEnum.enum.MOVE_CLIENT) {
      // Handle client move
      const room = globalManager.getRoom(roomId);
      if (!room) return;

      room.moveClient(parsedMessage.clientId, parsedMessage.position, server);
    } else if (parsedMessage.type === ClientActionEnum.enum.SYNC) {
      // Handle sync request from new client
      const room = globalManager.getRoom(roomId);
      if (!room) return;
      room.syncClient(ws);
    } else {
      console.log(`UNRECOGNIZED MESSAGE: ${JSON.stringify(parsedMessage)}`);
=======
      // Manually mutate the message to include the t1 timestamp
      parsedMessage.t1 = t1;
>>>>>>> 7cd7f99f
    }

    // Delegate to type-safe dispatcher
    await dispatchMessage({ ws, message: parsedMessage, server });
  } catch (error) {
    console.error("Invalid message format:", error);
    ws.send(
      JSON.stringify({ type: "ERROR", message: "Invalid message format" })
    );
  }
};

export const handleClose = async (
  ws: ServerWebSocket<WSData>,
  server: Server
) => {
  try {
    console.log(
      `WebSocket connection closed for user ${ws.data.username} in room ${ws.data.roomId}`
    );

    const { roomId, clientId } = ws.data;
    const room = globalManager.getRoom(roomId);

    if (room) {
      room.removeClient(clientId);

      // Schedule cleanup for rooms with no active connections
      if (!room.hasActiveConnections()) {
        room.stopSpatialAudio();
        globalManager.scheduleRoomCleanup(roomId);
      }
    }

    const message = createClientUpdate(roomId);
    ws.unsubscribe(roomId);
    server.publish(roomId, JSON.stringify(message));
  } catch (error) {
    console.error(
      `Error handling WebSocket close for ${ws.data?.username}:`,
      error
    );
  }
};<|MERGE_RESOLUTION|>--- conflicted
+++ resolved
@@ -5,6 +5,7 @@
   WSRequestSchema,
 } from "@beatsync/shared";
 import { Server, ServerWebSocket } from "bun";
+import { SCHEDULE_TIME_MS } from "../config";
 import { globalManager } from "../managers";
 import { sendBroadcast } from "../utils/responses";
 import { WSData } from "../utils/websocket";
@@ -57,7 +58,6 @@
     ws.send(JSON.stringify(audioSourcesMessage));
   }
 
-<<<<<<< HEAD
   // Send YouTube sources to the newly joined client if any exist
   if (roomState.youtubeSources.length > 0) {
     console.log(
@@ -105,7 +105,7 @@
     };
     ws.send(JSON.stringify(selectedYouTubeMessage));
   }
-=======
+
   // Always send the current playback controls
   const playbackControlsMessage: WSBroadcastType = {
     type: "ROOM_EVENT",
@@ -115,7 +115,6 @@
     },
   };
   ws.send(JSON.stringify(playbackControlsMessage));
->>>>>>> 7cd7f99f
 
   const message = createClientUpdate(roomId);
   sendBroadcast({ server, roomId, message });
@@ -142,239 +141,13 @@
     }
 
     if (parsedMessage.type === ClientActionEnum.enum.NTP_REQUEST) {
-<<<<<<< HEAD
-      // Update heartbeat for client
-      const room = globalManager.getRoom(roomId);
-      if (!room) return;
-      room.processNTPRequestFrom(ws.data.clientId);
-
-      sendUnicast({
-        ws,
-        message: {
-          type: "NTP_RESPONSE",
-          t0: parsedMessage.t0, // Echo back the client's t0
-          t1, // Server receive time
-          t2: epochNow(), // Server send time
-        },
-      });
-
-      return;
-    } else if (
-      parsedMessage.type === ClientActionEnum.enum.PLAY ||
-      parsedMessage.type === ClientActionEnum.enum.PAUSE ||
-      parsedMessage.type === ClientActionEnum.enum.PLAY_YOUTUBE ||
-      parsedMessage.type === ClientActionEnum.enum.PAUSE_YOUTUBE ||
-      parsedMessage.type === ClientActionEnum.enum.SEEK_YOUTUBE
-    ) {
-      const room = globalManager.getRoom(roomId);
-      if (!room) return;
-
-      const serverTimeToExecute = epochNow() + SCHEDULE_TIME_MS;
-
-      // Update playback state based on action type
-      if (parsedMessage.type === ClientActionEnum.enum.PLAY) {
-        room.updatePlaybackSchedulePlay(parsedMessage, serverTimeToExecute);
-      } else if (parsedMessage.type === ClientActionEnum.enum.PAUSE) {
-        room.updatePlaybackSchedulePause(parsedMessage, serverTimeToExecute);
-      } else if (parsedMessage.type === ClientActionEnum.enum.PLAY_YOUTUBE) {
-        room.updatePlaybackSchedulePlayYouTube(parsedMessage, serverTimeToExecute);
-      } else if (parsedMessage.type === ClientActionEnum.enum.PAUSE_YOUTUBE) {
-        room.updatePlaybackSchedulePauseYouTube(parsedMessage, serverTimeToExecute);
-      } else if (parsedMessage.type === ClientActionEnum.enum.SEEK_YOUTUBE) {
-        room.updatePlaybackScheduleSeekYouTube(parsedMessage, serverTimeToExecute);
-      }
-
-      sendBroadcast({
-        server,
-        roomId,
-        message: {
-          type: "SCHEDULED_ACTION",
-          scheduledAction: parsedMessage,
-          serverTimeToExecute: serverTimeToExecute,
-          // TODO: Make the longest RTT + some amount instead of hardcoded this breaks for long RTTs
-        },
-      });
-
-      return;
-    } else if (
-      parsedMessage.type === ClientActionEnum.enum.ADD_YOUTUBE_SOURCE
-    ) {
-      const room = globalManager.getRoom(roomId);
-      if (!room) return;
-      
-      room.addYouTubeSource(parsedMessage.source);
-      
-      // Broadcast updated YouTube sources to all clients
-      sendBroadcast({
-        server,
-        roomId,
-        message: {
-          type: "ROOM_EVENT",
-          event: {
-            type: "SET_YOUTUBE_SOURCES",
-            sources: room.getState().youtubeSources,
-          },
-        },
-      });
-    } else if (
-      parsedMessage.type === ClientActionEnum.enum.REMOVE_YOUTUBE_SOURCE
-    ) {
-      const room = globalManager.getRoom(roomId);
-      if (!room) return;
-      
-      room.removeYouTubeSource(parsedMessage.videoId);
-      
-      // Broadcast updated YouTube sources to all clients
-      sendBroadcast({
-        server,
-        roomId,
-        message: {
-          type: "ROOM_EVENT",
-          event: {
-            type: "SET_YOUTUBE_SOURCES",
-            sources: room.getState().youtubeSources,
-          },
-        },
-      });
-    } else if (
-      parsedMessage.type === ClientActionEnum.enum.SET_MODE
-    ) {
-      const room = globalManager.getRoom(roomId);
-      if (!room) return;
-      
-      room.setCurrentMode(parsedMessage.mode);
-      
-      // Broadcast mode change to all clients
-      sendBroadcast({
-        server,
-        roomId,
-        message: {
-          type: "ROOM_EVENT",
-          event: {
-            type: "SET_CURRENT_MODE",
-            mode: parsedMessage.mode,
-          },
-        },
-      });
-    } else if (
-      parsedMessage.type === ClientActionEnum.enum.SET_SELECTED_AUDIO
-    ) {
-      const room = globalManager.getRoom(roomId);
-      if (!room) return;
-      
-      room.setSelectedAudio(parsedMessage.audioUrl);
-      
-      // Broadcast selection change to all clients
-      sendBroadcast({
-        server,
-        roomId,
-        message: {
-          type: "ROOM_EVENT",
-          event: {
-            type: "SET_SELECTED_AUDIO",
-            audioUrl: parsedMessage.audioUrl,
-          },
-        },
-      });
-    } else if (
-      parsedMessage.type === ClientActionEnum.enum.SET_SELECTED_YOUTUBE
-    ) {
-      const room = globalManager.getRoom(roomId);
-      if (!room) return;
-      
-      room.setSelectedYouTube(parsedMessage.videoId);
-      
-      // Broadcast selection change to all clients
-      sendBroadcast({
-        server,
-        roomId,
-        message: {
-          type: "ROOM_EVENT",
-          event: {
-            type: "SET_SELECTED_YOUTUBE",
-            videoId: parsedMessage.videoId,
-          },
-        },
-      });
-    } else if (
-      parsedMessage.type === ClientActionEnum.enum.START_SPATIAL_AUDIO
-    ) {
-      // Start loop only if not already started
-      const room = globalManager.getRoom(roomId);
-      if (!room) return; // do nothing if no room exists
-
-      room.startSpatialAudio(server);
-    } else if (
-      parsedMessage.type === ClientActionEnum.enum.STOP_SPATIAL_AUDIO
-    ) {
-      // This important for
-      const message: WSBroadcastType = {
-        type: "SCHEDULED_ACTION",
-        scheduledAction: {
-          type: "STOP_SPATIAL_AUDIO",
-        },
-        serverTimeToExecute: epochNow() + 0,
-      };
-
-      // Reset all gains:
-      sendBroadcast({ server, roomId, message });
-
-      // Stop the spatial audio interval if it exists
-      const room = globalManager.getRoom(roomId);
-      if (!room) return; // do nothing if no room exists
-
-      room.stopSpatialAudio();
-    } else if (parsedMessage.type === ClientActionEnum.enum.REORDER_CLIENT) {
-      // Handle client reordering
-      const room = globalManager.getRoom(roomId);
-      if (!room) return;
-
-      const reorderedClients = room.reorderClients(
-        parsedMessage.clientId,
-        server
-      );
-
-      // Broadcast the updated client order to all clients
-      sendBroadcast({
-        server,
-        roomId,
-        message: {
-          type: "ROOM_EVENT",
-          event: {
-            type: ClientActionEnum.Enum.CLIENT_CHANGE,
-            clients: reorderedClients,
-          },
-        },
-      });
-    } else if (
-      parsedMessage.type === ClientActionEnum.enum.SET_LISTENING_SOURCE
-    ) {
-      // Handle listening source update
-      const room = globalManager.getRoom(roomId);
-      if (!room) return;
-
-      room.updateListeningSource(parsedMessage, server);
-    } else if (parsedMessage.type === ClientActionEnum.enum.MOVE_CLIENT) {
-      // Handle client move
-      const room = globalManager.getRoom(roomId);
-      if (!room) return;
-
-      room.moveClient(parsedMessage.clientId, parsedMessage.position, server);
-    } else if (parsedMessage.type === ClientActionEnum.enum.SYNC) {
-      // Handle sync request from new client
-      const room = globalManager.getRoom(roomId);
-      if (!room) return;
-      room.syncClient(ws);
-    } else {
-      console.log(`UNRECOGNIZED MESSAGE: ${JSON.stringify(parsedMessage)}`);
-=======
-      // Manually mutate the message to include the t1 timestamp
+     // Manually mutate the message to include the t1 timestamp
       parsedMessage.t1 = t1;
->>>>>>> 7cd7f99f
     }
 
     // Delegate to type-safe dispatcher
     await dispatchMessage({ ws, message: parsedMessage, server });
+
   } catch (error) {
     console.error("Invalid message format:", error);
     ws.send(
