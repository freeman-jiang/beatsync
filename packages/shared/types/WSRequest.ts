import { z } from "zod";
import { PositionSchema, YouTubeSourceSchema } from "./basic";
export const ClientSchema = z.object({
  username: z.string(),
  clientId: z.string(),
});

export const ClientActionEnum = z.enum([
  "PLAY",
  "PAUSE",
  "NTP_REQUEST",
  "START_SPATIAL_AUDIO",
  "STOP_SPATIAL_AUDIO",
  "REORDER_CLIENT",
  "SET_LISTENING_SOURCE",
  "MOVE_CLIENT",
  "SYNC", // Client joins late, requests sync
<<<<<<< HEAD
  "PLAY_YOUTUBE",
  "PAUSE_YOUTUBE",
  "SEEK_YOUTUBE",
  "SET_MODE",
  "ADD_YOUTUBE_SOURCE",
  "REMOVE_YOUTUBE_SOURCE",
  "SET_SELECTED_AUDIO",
  "SET_SELECTED_YOUTUBE",
=======
  "SET_ADMIN", // Set admin status
  "SET_PLAYBACK_CONTROLS", // Set playback controls
>>>>>>> 7cd7f99f
]);

export const NTPRequestPacketSchema = z.object({
  type: z.literal(ClientActionEnum.enum.NTP_REQUEST),
  t0: z.number(), // Client send timestamp
  t1: z.number().optional(), // Server receive timestamp (will be set by the server)
});

export const PlayActionSchema = z.object({
  type: z.literal(ClientActionEnum.enum.PLAY),
  trackTimeSeconds: z.number(),
  audioSource: z.string(),
});

export const PauseActionSchema = z.object({
  type: z.literal(ClientActionEnum.enum.PAUSE),
  audioSource: z.string(),
  trackTimeSeconds: z.number(),
});

const StartSpatialAudioSchema = z.object({
  type: z.literal(ClientActionEnum.enum.START_SPATIAL_AUDIO),
});

const StopSpatialAudioSchema = z.object({
  type: z.literal(ClientActionEnum.enum.STOP_SPATIAL_AUDIO),
});

const ReorderClientSchema = z.object({
  type: z.literal(ClientActionEnum.enum.REORDER_CLIENT),
  clientId: z.string(),
});

const SetListeningSourceSchema = z.object({
  type: z.literal(ClientActionEnum.enum.SET_LISTENING_SOURCE),
  x: z.number(),
  y: z.number(),
});

const MoveClientSchema = z.object({
  type: z.literal(ClientActionEnum.enum.MOVE_CLIENT),
  clientId: z.string(),
  position: PositionSchema,
});
export type MoveClientType = z.infer<typeof MoveClientSchema>;

const ClientRequestSyncSchema = z.object({
  type: z.literal(ClientActionEnum.enum.SYNC),
});
export type ClientRequestSyncType = z.infer<typeof ClientRequestSyncSchema>;

<<<<<<< HEAD
// YouTube action schemas
export const PlayYouTubeActionSchema = z.object({
  type: z.literal(ClientActionEnum.enum.PLAY_YOUTUBE),
  trackTimeSeconds: z.number(),
  videoId: z.string(),
});

export const PauseYouTubeActionSchema = z.object({
  type: z.literal(ClientActionEnum.enum.PAUSE_YOUTUBE),
  videoId: z.string(),
  trackTimeSeconds: z.number(),
});

export const SeekYouTubeActionSchema = z.object({
  type: z.literal(ClientActionEnum.enum.SEEK_YOUTUBE),
  videoId: z.string(),
  trackTimeSeconds: z.number(),
});

const SetModeActionSchema = z.object({
  type: z.literal(ClientActionEnum.enum.SET_MODE),
  mode: z.enum(["library", "youtube"]),
});

const AddYouTubeSourceActionSchema = z.object({
  type: z.literal(ClientActionEnum.enum.ADD_YOUTUBE_SOURCE),
  source: YouTubeSourceSchema,
});

const RemoveYouTubeSourceActionSchema = z.object({
  type: z.literal(ClientActionEnum.enum.REMOVE_YOUTUBE_SOURCE),
  videoId: z.string(),
});

const SetSelectedAudioActionSchema = z.object({
  type: z.literal(ClientActionEnum.enum.SET_SELECTED_AUDIO),
  audioUrl: z.string(),
});

const SetSelectedYouTubeActionSchema = z.object({
  type: z.literal(ClientActionEnum.enum.SET_SELECTED_YOUTUBE),
  videoId: z.string(),
=======
const SetAdminSchema = z.object({
  type: z.literal(ClientActionEnum.enum.SET_ADMIN),
  clientId: z.string(), // The client to set admin status for
  isAdmin: z.boolean(), // The new admin status
});

export const PlaybackControlsPermissionsEnum = z.enum([
  "ADMIN_ONLY",
  "EVERYONE",
]);
export type PlaybackControlsPermissionsType = z.infer<
  typeof PlaybackControlsPermissionsEnum
>;

export const SetPlaybackControlsSchema = z.object({
  type: z.literal(ClientActionEnum.enum.SET_PLAYBACK_CONTROLS),
  permissions: PlaybackControlsPermissionsEnum,
>>>>>>> 7cd7f99f
});

export const WSRequestSchema = z.discriminatedUnion("type", [
  PlayActionSchema,
  PauseActionSchema,
  NTPRequestPacketSchema,
  StartSpatialAudioSchema,
  StopSpatialAudioSchema,
  ReorderClientSchema,
  SetListeningSourceSchema,
  MoveClientSchema,
  ClientRequestSyncSchema,
<<<<<<< HEAD
  PlayYouTubeActionSchema,
  PauseYouTubeActionSchema,
  SeekYouTubeActionSchema,
  SetModeActionSchema,
  AddYouTubeSourceActionSchema,
  RemoveYouTubeSourceActionSchema,
  SetSelectedAudioActionSchema,
  SetSelectedYouTubeActionSchema,
=======
  SetAdminSchema,
  SetPlaybackControlsSchema,
>>>>>>> 7cd7f99f
]);
export type WSRequestType = z.infer<typeof WSRequestSchema>;
export type PlayActionType = z.infer<typeof PlayActionSchema>;
export type PauseActionType = z.infer<typeof PauseActionSchema>;
export type ReorderClientType = z.infer<typeof ReorderClientSchema>;
export type SetListeningSourceType = z.infer<typeof SetListeningSourceSchema>;

<<<<<<< HEAD
// Export YouTube action types
export type PlayYouTubeActionType = z.infer<typeof PlayYouTubeActionSchema>;
export type PauseYouTubeActionType = z.infer<typeof PauseYouTubeActionSchema>;
export type SeekYouTubeActionType = z.infer<typeof SeekYouTubeActionSchema>;
export type SetModeActionType = z.infer<typeof SetModeActionSchema>;
export type AddYouTubeSourceActionType = z.infer<typeof AddYouTubeSourceActionSchema>;
export type RemoveYouTubeSourceActionType = z.infer<typeof RemoveYouTubeSourceActionSchema>;
export type SetSelectedAudioActionType = z.infer<typeof SetSelectedAudioActionSchema>;
export type SetSelectedYouTubeActionType = z.infer<typeof SetSelectedYouTubeActionSchema>;
=======
// Mapped type to access request types by their type field
export type ExtractWSRequestFrom = {
  [K in WSRequestType["type"]]: Extract<WSRequestType, { type: K }>;
};
>>>>>>> 7cd7f99f
<|MERGE_RESOLUTION|>--- conflicted
+++ resolved
@@ -15,7 +15,6 @@
   "SET_LISTENING_SOURCE",
   "MOVE_CLIENT",
   "SYNC", // Client joins late, requests sync
-<<<<<<< HEAD
   "PLAY_YOUTUBE",
   "PAUSE_YOUTUBE",
   "SEEK_YOUTUBE",
@@ -24,10 +23,8 @@
   "REMOVE_YOUTUBE_SOURCE",
   "SET_SELECTED_AUDIO",
   "SET_SELECTED_YOUTUBE",
-=======
   "SET_ADMIN", // Set admin status
   "SET_PLAYBACK_CONTROLS", // Set playback controls
->>>>>>> 7cd7f99f
 ]);
 
 export const NTPRequestPacketSchema = z.object({
@@ -79,7 +76,6 @@
 });
 export type ClientRequestSyncType = z.infer<typeof ClientRequestSyncSchema>;
 
-<<<<<<< HEAD
 // YouTube action schemas
 export const PlayYouTubeActionSchema = z.object({
   type: z.literal(ClientActionEnum.enum.PLAY_YOUTUBE),
@@ -122,7 +118,8 @@
 const SetSelectedYouTubeActionSchema = z.object({
   type: z.literal(ClientActionEnum.enum.SET_SELECTED_YOUTUBE),
   videoId: z.string(),
-=======
+});
+
 const SetAdminSchema = z.object({
   type: z.literal(ClientActionEnum.enum.SET_ADMIN),
   clientId: z.string(), // The client to set admin status for
@@ -140,7 +137,6 @@
 export const SetPlaybackControlsSchema = z.object({
   type: z.literal(ClientActionEnum.enum.SET_PLAYBACK_CONTROLS),
   permissions: PlaybackControlsPermissionsEnum,
->>>>>>> 7cd7f99f
 });
 
 export const WSRequestSchema = z.discriminatedUnion("type", [
@@ -153,7 +149,6 @@
   SetListeningSourceSchema,
   MoveClientSchema,
   ClientRequestSyncSchema,
-<<<<<<< HEAD
   PlayYouTubeActionSchema,
   PauseYouTubeActionSchema,
   SeekYouTubeActionSchema,
@@ -162,10 +157,8 @@
   RemoveYouTubeSourceActionSchema,
   SetSelectedAudioActionSchema,
   SetSelectedYouTubeActionSchema,
-=======
   SetAdminSchema,
   SetPlaybackControlsSchema,
->>>>>>> 7cd7f99f
 ]);
 export type WSRequestType = z.infer<typeof WSRequestSchema>;
 export type PlayActionType = z.infer<typeof PlayActionSchema>;
@@ -173,7 +166,6 @@
 export type ReorderClientType = z.infer<typeof ReorderClientSchema>;
 export type SetListeningSourceType = z.infer<typeof SetListeningSourceSchema>;
 
-<<<<<<< HEAD
 // Export YouTube action types
 export type PlayYouTubeActionType = z.infer<typeof PlayYouTubeActionSchema>;
 export type PauseYouTubeActionType = z.infer<typeof PauseYouTubeActionSchema>;
@@ -183,9 +175,8 @@
 export type RemoveYouTubeSourceActionType = z.infer<typeof RemoveYouTubeSourceActionSchema>;
 export type SetSelectedAudioActionType = z.infer<typeof SetSelectedAudioActionSchema>;
 export type SetSelectedYouTubeActionType = z.infer<typeof SetSelectedYouTubeActionSchema>;
-=======
+
 // Mapped type to access request types by their type field
 export type ExtractWSRequestFrom = {
   [K in WSRequestType["type"]]: Extract<WSRequestType, { type: K }>;
-};
->>>>>>> 7cd7f99f
+};