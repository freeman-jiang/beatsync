import { z } from "zod";
import { PositionSchema } from "./basic";
export const ClientSchema = z.object({
  username: z.string(),
  clientId: z.string(),
});

export const ClientActionEnum = z.enum([
  "PLAY",
  "PAUSE",
  "NTP_REQUEST",
  "START_SPATIAL_AUDIO",
  "STOP_SPATIAL_AUDIO",
  "REORDER_CLIENT",
  "SET_LISTENING_SOURCE",
  "MOVE_CLIENT",
  "SYNC", // Client joins late, requests sync
  "SET_ADMIN", // Set admin status
  "SET_PLAYBACK_CONTROLS", // Set playback controls
]);

export const NTPRequestPacketSchema = z.object({
  type: z.literal(ClientActionEnum.enum.NTP_REQUEST),
  t0: z.number(), // Client send timestamp
  t1: z.number().optional(), // Server receive timestamp (will be set by the server)
});

export const PlayActionSchema = z.object({
  type: z.literal(ClientActionEnum.enum.PLAY),
  trackTimeSeconds: z.number(),
<<<<<<< HEAD
  audioId: z.string(),
  sourceType: z.enum(["file", "appleMusic"]).default("file"),
  appleMusicTrackId: z.string().optional(),
  appleMusicPosition: z.number().optional(),
=======
  audioSource: z.string(),
>>>>>>> 772b8294
});

export const PauseActionSchema = z.object({
  type: z.literal(ClientActionEnum.enum.PAUSE),
  audioSource: z.string(),
  trackTimeSeconds: z.number(),
});

const StartSpatialAudioSchema = z.object({
  type: z.literal(ClientActionEnum.enum.START_SPATIAL_AUDIO),
});

const StopSpatialAudioSchema = z.object({
  type: z.literal(ClientActionEnum.enum.STOP_SPATIAL_AUDIO),
});

const ReorderClientSchema = z.object({
  type: z.literal(ClientActionEnum.enum.REORDER_CLIENT),
  clientId: z.string(),
});

const SetListeningSourceSchema = z.object({
  type: z.literal(ClientActionEnum.enum.SET_LISTENING_SOURCE),
  x: z.number(),
  y: z.number(),
});

const MoveClientSchema = z.object({
  type: z.literal(ClientActionEnum.enum.MOVE_CLIENT),
  clientId: z.string(),
  position: PositionSchema,
});
export type MoveClientType = z.infer<typeof MoveClientSchema>;

const ClientRequestSyncSchema = z.object({
  type: z.literal(ClientActionEnum.enum.SYNC),
});
export type ClientRequestSyncType = z.infer<typeof ClientRequestSyncSchema>;

const SetAdminSchema = z.object({
  type: z.literal(ClientActionEnum.enum.SET_ADMIN),
  clientId: z.string(), // The client to set admin status for
  isAdmin: z.boolean(), // The new admin status
});

export const PlaybackControlsPermissionsEnum = z.enum([
  "ADMIN_ONLY",
  "EVERYONE",
]);
export type PlaybackControlsPermissionsType = z.infer<
  typeof PlaybackControlsPermissionsEnum
>;

const SetPlaybackControlsSchema = z.object({
  type: z.literal(ClientActionEnum.enum.SET_PLAYBACK_CONTROLS),
  permissions: PlaybackControlsPermissionsEnum,
});

export const WSRequestSchema = z.discriminatedUnion("type", [
  PlayActionSchema,
  PauseActionSchema,
  NTPRequestPacketSchema,
  StartSpatialAudioSchema,
  StopSpatialAudioSchema,
  ReorderClientSchema,
  SetListeningSourceSchema,
  MoveClientSchema,
  ClientRequestSyncSchema,
  SetAdminSchema,
  SetPlaybackControlsSchema,
]);
export type WSRequestType = z.infer<typeof WSRequestSchema>;
export type PlayActionType = z.infer<typeof PlayActionSchema>;
export type PauseActionType = z.infer<typeof PauseActionSchema>;
export type ReorderClientType = z.infer<typeof ReorderClientSchema>;
export type SetListeningSourceType = z.infer<typeof SetListeningSourceSchema>;

// Mapped type to access request types by their type field
export type ExtractWSRequestFrom = {
  [K in WSRequestType["type"]]: Extract<WSRequestType, { type: K }>;
};<|MERGE_RESOLUTION|>--- conflicted
+++ resolved
@@ -1,5 +1,6 @@
 import { z } from "zod";
 import { PositionSchema } from "./basic";
+
 export const ClientSchema = z.object({
   username: z.string(),
   clientId: z.string(),
@@ -22,20 +23,16 @@
 export const NTPRequestPacketSchema = z.object({
   type: z.literal(ClientActionEnum.enum.NTP_REQUEST),
   t0: z.number(), // Client send timestamp
-  t1: z.number().optional(), // Server receive timestamp (will be set by the server)
+  t1: z.number().optional(), // Server receive timestamp (set by server)
 });
 
 export const PlayActionSchema = z.object({
   type: z.literal(ClientActionEnum.enum.PLAY),
   trackTimeSeconds: z.number(),
-<<<<<<< HEAD
-  audioId: z.string(),
+  audioSource: z.string(),
   sourceType: z.enum(["file", "appleMusic"]).default("file"),
   appleMusicTrackId: z.string().optional(),
   appleMusicPosition: z.number().optional(),
-=======
-  audioSource: z.string(),
->>>>>>> 772b8294
 });
 
 export const PauseActionSchema = z.object({
@@ -78,7 +75,7 @@
 const SetAdminSchema = z.object({
   type: z.literal(ClientActionEnum.enum.SET_ADMIN),
   clientId: z.string(), // The client to set admin status for
-  isAdmin: z.boolean(), // The new admin status
+  isAdmin: z.boolean(),
 });
 
 export const PlaybackControlsPermissionsEnum = z.enum([
@@ -107,13 +104,14 @@
   SetAdminSchema,
   SetPlaybackControlsSchema,
 ]);
+
 export type WSRequestType = z.infer<typeof WSRequestSchema>;
 export type PlayActionType = z.infer<typeof PlayActionSchema>;
 export type PauseActionType = z.infer<typeof PauseActionSchema>;
 export type ReorderClientType = z.infer<typeof ReorderClientSchema>;
 export type SetListeningSourceType = z.infer<typeof SetListeningSourceSchema>;
 
-// Mapped type to access request types by their type field
+// Mapped type for extracting request types by their "type" field
 export type ExtractWSRequestFrom = {
   [K in WSRequestType["type"]]: Extract<WSRequestType, { type: K }>;
 };