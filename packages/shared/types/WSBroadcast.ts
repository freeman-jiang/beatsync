--- conflicted
+++ resolved
@@ -1,21 +1,13 @@
 import { z } from "zod";
-<<<<<<< HEAD
 import { 
   PauseActionSchema, 
   PlayActionSchema, 
   PlayYouTubeActionSchema, 
   PauseYouTubeActionSchema, 
-  SeekYouTubeActionSchema 
+  SeekYouTubeActionSchema,
+  SetPlaybackControlsSchema
 } from "./WSRequest";
 import { AudioSourceSchema, PositionSchema, YouTubeSourceSchema } from "./basic";
-=======
-import {
-  PauseActionSchema,
-  PlayActionSchema,
-  SetPlaybackControlsSchema,
-} from "./WSRequest";
-import { AudioSourceSchema, PositionSchema } from "./basic";
->>>>>>> 7cd7f99f
 
 // ROOM EVENTS
 
@@ -74,14 +66,11 @@
   event: z.discriminatedUnion("type", [
     ClientChangeMessageSchema,
     SetAudioSourcesSchema,
-<<<<<<< HEAD
     SetYouTubeSourcesSchema,
     SetCurrentModeSchema,
     SetSelectedAudioSchema,
     SetSelectedYouTubeSchema,
-=======
     SetPlaybackControlsSchema,
->>>>>>> 7cd7f99f
   ]),
 });
 
