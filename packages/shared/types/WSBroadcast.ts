import { z } from "zod";
<<<<<<< HEAD
import { PauseActionSchema, PlayActionSchema, PlayYouTubeActionSchema, PauseYouTubeActionSchema, SeekYouTubeActionSchema } from "./WSRequest";
import { PositionSchema } from "./basic";
=======
import { PauseActionSchema, PlayActionSchema } from "./WSRequest";
import { AudioSourceSchema, PositionSchema } from "./basic";
>>>>>>> c1abbb4b

// ROOM EVENTS

// Client change
const ClientSchema = z.object({
  username: z.string(),
  clientId: z.string(),
  ws: z.any(),
  rtt: z.number().nonnegative().default(0), // Round-trip time in milliseconds
  position: PositionSchema,
  lastNtpResponse: z.number().default(0), // Last NTP response timestamp
});
export type ClientType = z.infer<typeof ClientSchema>;
const ClientChangeMessageSchema = z.object({
  type: z.literal("CLIENT_CHANGE"),
  clients: z.array(ClientSchema),
});

// Set audio sources
const SetAudioSourcesSchema = z.object({
  type: z.literal("SET_AUDIO_SOURCES"),
  sources: z.array(AudioSourceSchema),
});
export type SetAudioSourcesType = z.infer<typeof SetAudioSourcesSchema>;

const RoomEventSchema = z.object({
  type: z.literal("ROOM_EVENT"),
  event: z.discriminatedUnion("type", [
    ClientChangeMessageSchema,
    SetAudioSourcesSchema,
  ]),
});

<<<<<<< HEAD
const YouTubeSourceSchema = z.object({
  type: z.literal("NEW_YOUTUBE_SOURCE"),
  videoId: z.string(),
  title: z.string(),
  thumbnail: z.string().url().optional(),
  addedAt: z.number(),
  addedBy: z.string(),
});
export type YouTubeSourceType = z.infer<typeof YouTubeSourceSchema>;

=======
// SCHEDULED ACTIONS
>>>>>>> c1abbb4b
const SpatialConfigSchema = z.object({
  type: z.literal("SPATIAL_CONFIG"),
  gains: z.record(
    z.string(),
    z.object({ gain: z.number().min(0).max(1), rampTime: z.number() })
  ),
  listeningSource: PositionSchema,
});

export type SpatialConfigType = z.infer<typeof SpatialConfigSchema>;

const StopSpatialAudioSchema = z.object({
  type: z.literal("STOP_SPATIAL_AUDIO"),
});
export type StopSpatialAudioType = z.infer<typeof StopSpatialAudioSchema>;

const ScheduledActionSchema = z.object({
  type: z.literal("SCHEDULED_ACTION"),
  serverTimeToExecute: z.number(),
  scheduledAction: z.discriminatedUnion("type", [
    PlayActionSchema,
    PauseActionSchema,
    SpatialConfigSchema,
    StopSpatialAudioSchema,
    PlayYouTubeActionSchema,
    PauseYouTubeActionSchema,
    SeekYouTubeActionSchema,
  ]),
});

<<<<<<< HEAD
const RoomEventSchema = z.object({
  type: z.literal("ROOM_EVENT"),
  event: z.discriminatedUnion("type", [
    ClientChangeMessageSchema,
    AudioSourceSchema,
    YouTubeSourceSchema,
  ]),
});

// HERE
=======
// Export both broadcast types
>>>>>>> c1abbb4b
export const WSBroadcastSchema = z.discriminatedUnion("type", [
  ScheduledActionSchema,
  RoomEventSchema,
]);
export type WSBroadcastType = z.infer<typeof WSBroadcastSchema>;<|MERGE_RESOLUTION|>--- conflicted
+++ resolved
@@ -1,11 +1,6 @@
 import { z } from "zod";
-<<<<<<< HEAD
 import { PauseActionSchema, PlayActionSchema, PlayYouTubeActionSchema, PauseYouTubeActionSchema, SeekYouTubeActionSchema } from "./WSRequest";
-import { PositionSchema } from "./basic";
-=======
-import { PauseActionSchema, PlayActionSchema } from "./WSRequest";
 import { AudioSourceSchema, PositionSchema } from "./basic";
->>>>>>> c1abbb4b
 
 // ROOM EVENTS
 
@@ -31,15 +26,18 @@
 });
 export type SetAudioSourcesType = z.infer<typeof SetAudioSourcesSchema>;
 
-const RoomEventSchema = z.object({
-  type: z.literal("ROOM_EVENT"),
-  event: z.discriminatedUnion("type", [
-    ClientChangeMessageSchema,
-    SetAudioSourcesSchema,
-  ]),
+// SCHEDULED ACTIONS
+const NewAudioSourceSchema = z.object({
+  type: z.literal("NEW_AUDIO_SOURCE"),
+  id: z.string(),
+  title: z.string(),
+  duration: z.number().positive(),
+  thumbnail: z.string().url().optional(),
+  addedAt: z.number(),
+  addedBy: z.string(),
 });
+export type NewAudioSourceType = z.infer<typeof NewAudioSourceSchema>;
 
-<<<<<<< HEAD
 const YouTubeSourceSchema = z.object({
   type: z.literal("NEW_YOUTUBE_SOURCE"),
   videoId: z.string(),
@@ -50,9 +48,6 @@
 });
 export type YouTubeSourceType = z.infer<typeof YouTubeSourceSchema>;
 
-=======
-// SCHEDULED ACTIONS
->>>>>>> c1abbb4b
 const SpatialConfigSchema = z.object({
   type: z.literal("SPATIAL_CONFIG"),
   gains: z.record(
@@ -83,20 +78,16 @@
   ]),
 });
 
-<<<<<<< HEAD
 const RoomEventSchema = z.object({
   type: z.literal("ROOM_EVENT"),
   event: z.discriminatedUnion("type", [
     ClientChangeMessageSchema,
-    AudioSourceSchema,
+    NewAudioSourceSchema,
     YouTubeSourceSchema,
   ]),
 });
 
 // HERE
-=======
-// Export both broadcast types
->>>>>>> c1abbb4b
 export const WSBroadcastSchema = z.discriminatedUnion("type", [
   ScheduledActionSchema,
   RoomEventSchema,
